; By default, testenvs are configured to:
; - don't skip dist (skipsdist = False)
; - don't skip the package installation (skip_install = False)
; - don't use source installation (usedevelop = False)
; where one of those steps is not necessary for the test,
; we set the associated flag (e.g. for linting we don't need
; the package installation).
[tox]
envlist = bandit, safety, black, black-check, isort, isort-check, check-hash, check-packages, flake8, mypy, pylint, darglint, check-generate-all-protocols, abci-docstrings, check-abciapp-specs, py{3.7,3.8,3.9,3.10}-{win,linux,darwin}
; when running locally we don't want to fail for no good reason
skip_missing_interpreters = true

[testenv]
basepython = python3
whitelist_externals = /bin/sh
passenv = *
extras = all
deps =
    aiohttp==3.7.4.post0
    asn1crypto==1.5.1
    Authlib==1.2.0
    certifi==2021.10.8
    cryptography==39.0.0
    dag-cbor==0.3.2
    grpcio==1.53.0
    hypothesis==6.21.6
    jsonschema>=4.16.0,<=4.19.0
    jsonpatch ==1.32
    multiformats==0.2.1
    py-ecc==6.0.0
    pytz==2022.2.1
    pytest==7.2.1
    pytest-randomly==3.11.0
    pytest-cov==3.0.0
    pytest-asyncio==0.18.0
    openapi-core==0.13.2
    openapi-spec-validator==0.2.8
    open-aea==1.41.0.post1
    open-aea-ledger-ethereum==1.41.0.post1
    open-aea-ledger-cosmos==1.41.0.post1
    open-aea-cli-ipfs==1.41.0.post1
<<<<<<< HEAD
    open-aea-test-autonomy==0.13.1.post1
    open-autonomy==0.13.1.post1
=======
    open-aea-test-autonomy==0.13.2
    open-autonomy==0.13.2
>>>>>>> f4ffcffa
    requests==2.28.2
    typing-extensions==4.5.0
    requests==2.28.2
    openai==0.27.2
    bases==0.2.1
    typing_validation==1.0.0.post2
    tweepy==4.14.0
    twitter_text_parser==3.0.0
    py-multibase==1.0.3
    py-multicodec==0.2.1
setenv =
    PYTHONHASHSEED=0
    PACKAGES_PATHS = packages/valory
    SKILLS_PATHS = {env:PACKAGES_PATHS}/skills
commands =
    autonomy init --reset --author ci --remote --ipfs --ipfs-node "/dns/registry.autonolas.tech/tcp/443/https"
    autonomy packages sync
    pytest \
    -rfE {env:SKILLS_PATHS}/ceramic_read_abci \
    -rfE {env:SKILLS_PATHS}/generic_scoring_abci \
    -rfE {env:SKILLS_PATHS}/twitter_scoring_abci \
    -rfE {env:SKILLS_PATHS}/dynamic_nft_abci \
    -rfE {env:SKILLS_PATHS}/ceramic_write_abci \
    -rfE {env:SKILLS_PATHS}/impact_evaluator_abci \
	-rfE {env:SKILLS_PATHS}/decision_making_abci \
	-rfE {env:SKILLS_PATHS}/llm_abci \
	-rfE {env:SKILLS_PATHS}/twitter_write_abci \
    --cov={env:PACKAGES_PATHS}/ceramic_read_abci \
    --cov={env:PACKAGES_PATHS}/generic_scoring_abci \
    --cov={env:PACKAGES_PATHS}/twitter_scoring_abci \
    --cov={env:PACKAGES_PATHS}/dynamic_nft_abci \
    --cov={env:PACKAGES_PATHS}/ceramic_write_abci \
    --cov={env:PACKAGES_PATHS}/impact_evaluator_abci \
	--cov={env:PACKAGES_PATHS}/decision_making_abci \
	--cov={env:PACKAGES_PATHS}/llm_abci \
	--cov={env:PACKAGES_PATHS}/twitter_write_abci \
    --cov-report=xml --cov-report=term --cov-report=term-missing \
    --doctest-modules \
    --cov-config=.coveragerc {posargs}

[commands-e2e]
commands =
    autonomy init --reset --author ci --remote --ipfs --ipfs-node "/dns/registry.autonolas.tech/tcp/443/https"
    autonomy packages sync
    pytest {env:PACKAGES_PATHS}/agents/impact_evaluator/tests/test_impact_evaluator.py


[testenv:e2e-py3.8-linux]
basepython = python3.8
platform=^linux$
deps = {[testenv]deps}
commands = {[commands-e2e]commands}

[testenv:e2e-py3.9-linux]
basepython = python3.9
platform=^linux$
deps = {[testenv]deps}
commands = {[commands-e2e]commands}

[testenv:e2e-py3.10-linux]
basepython = python3.10
platform=^linux$
deps = {[testenv]deps}
commands = {[commands-e2e]commands}

[testenv:e2e-py3.11-linux]
basepython = python3.11
platform=^linux$
deps = {[testenv]deps}
commands = {[commands-e2e]commands}

[testenv:py3.8-linux]
basepython = python3.8
platform=^linux$
usedevelop = True
deps =
    {[testenv]deps}
setenv =
    {[testenv]setenv}

[testenv:py3.9-linux]
basepython = python3.9
platform=^linux$
usedevelop = True
deps =
    {[testenv]deps}
setenv =
    {[testenv]setenv}

[testenv:py3.10-linux]
basepython = python3.10
platform=^linux$
usedevelop = True
deps =
    {[testenv]deps}
setenv =
    {[testenv]setenv}

[testenv:py3.11-linux]
basepython = python3.11
platform=^linux$
usedevelop = True
deps =
    {[testenv]deps}
setenv =
    {[testenv]setenv}

[testenv:py3.8-win]
basepython = python3.8
platform=^win32$
usedevelop = True
deps =
    {[testenv]deps}
setenv =
    {[testenv]setenv}

[testenv:py3.9-win]
basepython = python3.9
platform=^win32$
usedevelop = True
deps =
    {[testenv]deps}
setenv =
    {[testenv]setenv}

[testenv:py3.10-win]
basepython = python3.10
platform=^win32$
usedevelop = True
deps =
    {[testenv]deps}
setenv =
    {[testenv]setenv}

[testenv:py3.11-win]
basepython = python3.11
platform=^win32$
usedevelop = True
deps =
    {[testenv]deps}
setenv =
    {[testenv]setenv}

[testenv:py3.8-darwin]
basepython = python3.8
platform=^darwin$
usedevelop = True
deps =
    {[testenv]deps}
setenv =
    {[testenv]setenv}

[testenv:py3.9-darwin]
basepython = python3.9
platform=^darwin$
usedevelop = True
deps =
    {[testenv]deps}
setenv =
    {[testenv]setenv}

[testenv:py3.10-darwin]
basepython = python3.10
platform=^darwin$
usedevelop = True
deps =
    {[testenv]deps}
setenv =
    {[testenv]setenv}

[testenv:py3.11-darwin]
basepython = python3.11
platform=^darwin$
usedevelop = True
deps =
    {[testenv]deps}
setenv =
    {[testenv]setenv}

[testenv:bandit]
skipsdist = True
skip_install = True
deps =
    tomte[bandit]==0.2.12
commands = bandit -s B101 -r packages
           bandit -s B101 -r scripts

[testenv:black]
skipsdist = True
skip_install = True
deps =
    tomte[black]==0.2.12
commands = black \
           {env:SKILLS_PATHS}/ceramic_read_abci \
           {env:SKILLS_PATHS}/generic_scoring_abci \
           {env:SKILLS_PATHS}/twitter_scoring_abci \
           {env:SKILLS_PATHS}/dynamic_nft_abci \
           {env:SKILLS_PATHS}/ceramic_write_abci \
           {env:SKILLS_PATHS}/impact_evaluator_abci \
           {env:SKILLS_PATHS}/decision_making_abci \
           {env:SKILLS_PATHS}/llm_abci \
           {env:SKILLS_PATHS}/twitter_write_abci \
           {env:SKILLS_PATHS}/olas_week_abci \
           {env:SKILLS_PATHS}/mech_interact_abci

[testenv:black-check]
skipsdist = True
skip_install = True
deps =
    tomte[black]==0.2.12
commands = black --check \
           {env:SKILLS_PATHS}/ceramic_read_abci \
           {env:SKILLS_PATHS}/generic_scoring_abci \
           {env:SKILLS_PATHS}/twitter_scoring_abci \
           {env:SKILLS_PATHS}/dynamic_nft_abci \
           {env:SKILLS_PATHS}/ceramic_write_abci \
           {env:SKILLS_PATHS}/impact_evaluator_abci \
           {env:SKILLS_PATHS}/decision_making_abci \
           {env:SKILLS_PATHS}/llm_abci \
           {env:SKILLS_PATHS}/twitter_write_abci \
           {env:SKILLS_PATHS}/olas_week_abci \
           {env:SKILLS_PATHS}/mech_interact_abci

[testenv:isort]
skipsdist = True
skip_install = True
deps = tomte[isort]==0.2.12
commands =
    isort {env:PACKAGES_PATHS} --gitignore
    isort scripts

[testenv:isort-check]
skipsdist = True
skip_install = True
deps = tomte[isort]==0.2.12
commands =
    isort --check-only {env:PACKAGES_PATHS} --gitignore
    isort --check-only scripts

[testenv:check-hash]
skipsdist = True
skip_install = True
deps =
    {[testenv]deps}
commands = python -m autonomy.cli packages lock --check {posargs}

[testenv:check-packages]
skipsdist = True
skip_install = True
deps = {[testenv]deps}
commands =
    autonomy init --reset --author ci --remote --ipfs --ipfs-node "/dns/registry.autonolas.tech/tcp/443/https"
    autonomy packages sync
    autonomy check-packages

[testenv:flake8]
skipsdist = True
skip_install = True
deps =
    tomte[flake8]==0.2.12
commands = flake8 \
           {env:SKILLS_PATHS}/ceramic_read_abci \
           {env:SKILLS_PATHS}/generic_scoring_abci \
           {env:SKILLS_PATHS}/twitter_scoring_abci \
           {env:SKILLS_PATHS}/dynamic_nft_abci \
           {env:SKILLS_PATHS}/ceramic_write_abci \
           {env:SKILLS_PATHS}/impact_evaluator_abci \
           {env:SKILLS_PATHS}/decision_making_abci \
           {env:SKILLS_PATHS}/llm_abci \
           {env:SKILLS_PATHS}/twitter_write_abci \
           {env:SKILLS_PATHS}/olas_week_abci \
           {env:SKILLS_PATHS}/mech_interact_abci

[testenv:mypy]
skipsdist = True
skip_install = True
deps =
    {[testenv]deps}
    tomte[mypy]==0.2.12
commands = mypy --disallow-untyped-defs \
           {env:SKILLS_PATHS}/ceramic_read_abci \
           {env:SKILLS_PATHS}/generic_scoring_abci \
           {env:SKILLS_PATHS}/twitter_scoring_abci \
           {env:SKILLS_PATHS}/dynamic_nft_abci \
           {env:SKILLS_PATHS}/ceramic_write_abci \
           {env:SKILLS_PATHS}/impact_evaluator_abci \
           {env:SKILLS_PATHS}/decision_making_abci \
           {env:SKILLS_PATHS}/llm_abci \
           {env:SKILLS_PATHS}/twitter_write_abci \
           {env:SKILLS_PATHS}/olas_week_abci \
           {env:SKILLS_PATHS}/mech_interact_abci \
           --config-file tox.ini

[testenv:pylint]
whitelist_externals = /bin/sh
skipsdist = True
deps =
    {[testenv]deps}
    tomte[pylint]==0.2.12
commands = pylint \
           --ignore-patterns=".*_pb2.py" \
           --ignore-paths="^packages/valory/.*$" \
           --disable=C0103,R0801,R0912,C0301,C0201,C0204,C0209,W1203,C0302,R1735,R1729,W0511 \
           {env:SKILLS_PATHS}/ceramic_read_abci \
           {env:SKILLS_PATHS}/generic_scoring_abci \
           {env:SKILLS_PATHS}/twitter_scoring_abci \
           {env:SKILLS_PATHS}/dynamic_nft_abci \
           {env:SKILLS_PATHS}/ceramic_write_abci \
           {env:SKILLS_PATHS}/impact_evaluator_abci \
           {env:SKILLS_PATHS}/decision_making_abci \
           {env:SKILLS_PATHS}/llm_abci \
           {env:SKILLS_PATHS}/twitter_write_abci \
           {env:SKILLS_PATHS}/olas_week_abci \
           {env:SKILLS_PATHS}/mech_interact_abci \
           scripts

[testenv:safety]
skipsdist = True
skip_install = True
deps = tomte[safety]==0.2.12
commands = safety check -i 37524 -i 38038 -i 37776 -i 38039 -i 39621 -i 40291 -i 39706 -i 41002 -i 51358 -i 51499

[testenv:darglint]
skipsdist = True
skip_install = True
deps =
    tomte[darglint]==0.2.12
commands = darglint \
         {env:SKILLS_PATHS}/ceramic_read_abci/* \
           {env:SKILLS_PATHS}/generic_scoring_abci/* \
           {env:SKILLS_PATHS}/twitter_scoring_abci/* \
           {env:SKILLS_PATHS}/dynamic_nft_abci/* \
           {env:SKILLS_PATHS}/ceramic_write_abci/* \
           {env:SKILLS_PATHS}/impact_evaluator_abci/* \
           {env:SKILLS_PATHS}/decision_making_abci/* \
           {env:SKILLS_PATHS}/llm_abci/* \
           {env:SKILLS_PATHS}/twitter_write_abci/* \
           {env:SKILLS_PATHS}/olas_week_abci/* \
           {env:SKILLS_PATHS}/mech_interact_abci/*

[testenv:check-generate-all-protocols]
skipsdist = True
usedevelop = True
deps =
    tomte[isort]==0.2.12
    tomte[black]==0.2.12
commands = aea generate-all-protocols --check-clean

[testenv:abci-docstrings]
skipsdist = True
usedevelop = True
commands = autonomy analyse docstrings --update

[testenv:check-abciapp-specs]
skipsdist = True
usedevelop = True
commands =  autonomy init --reset --author ci --remote --ipfs --ipfs-node "/dns/registry.autonolas.tech/tcp/443/https"
            autonomy packages sync
            autonomy analyse fsm-specs

[testenv:check-doc-hashes]
skipsdist = True
skip_install = True
commands =
    aea init --reset --author ci --remote --ipfs --ipfs-node "/dns/registry.autonolas.tech/tcp/443/https"
    aea packages sync
    {toxinidir}/scripts/check_doc_ipfs_hashes.py

[testenv:fix-doc-hashes]
skipsdist = True
skip_install = True
commands = {toxinidir}/scripts/check_doc_ipfs_hashes.py --fix

[testenv:spell-check]
whitelist_externals = mdspell
skipsdist = True
usedevelop = True
deps =
commands = tomte check-spelling

[testenv:liccheck]
skipsdist = True
usedevelop = True
deps = tomte[liccheck,cli]==0.2.12
commands =
    tomte freeze-dependencies --output-path {envtmpdir}/requirements.txt
    liccheck -s tox.ini -r {envtmpdir}/requirements.txt -l PARANOID

[flake8]
paths=packages
exclude=.md,
    *_pb2.py,
    *_pb2_grpc.py,
    custom_types.py,
    packages/valory/protocols/open_aea
    protocol/valory/abci
    protocol/valory/contract_api
    protocol/valory/http
    protocol/valory/ledger_api
    protocol/valory/acn
    protocol/valory/ipfs
    protocol/valory/tendermint
    skill/valory/abstract_abci
    skill/valory/reset_pause_abci
    skill/valory/registration_abci
    skill/valory/abstract_round_abci
    contract/valory/service_registry
    connection/valory/abci
    connection/valory/http_client
    connection/valory/ipfs
    connection/valory/ledger
    connection/valory/p2p_libp2p_client
    connection/valory/http_server
    contract/valory/gnosis_safe_proxy_factory
    contract/valory/gnosis_safe
    skill/valory/transaction_settlement_abci
    contract/valory/multisend
    skill/valory/termination_abci

max-line-length = 88
select = B,C,D,E,F,I,W,
ignore = E203,E501,W503,D202,B014,D400,D401,DAR
application-import-names = packages,tests,scripts

# ignore as too restrictive for our needs:
# D400: First line should end with a period
# D401: First line should be in imperative mood
# E501: https://www.flake8rules.com/rules/E501.html (Line too long)
# E203: https://www.flake8rules.com/rules/E203.html (Whitespace)
# W503: https://www.flake8rules.com/rules/W503.html (Line break)
# D202: blank lines
# B014: redundant exception

[isort]
# for black compatibility
multi_line_output=3
include_trailing_comma=True
force_grid_wrap=0
use_parentheses=True
ensure_newline_before_comments = True
line_length=88
# custom configurations
order_by_type=False
case_sensitive=True
lines_after_imports=2
skip=packages/valory/protocols/open_aea,protocol/valory/abci,protocol/valory/contract_api,protocol/valory/http,protocol/valory/ledger_api,protocol/valory/acn,protocol/valory/ipfs,protocol/valory/tendermint,skill/valory/abstract_abci,skill/valory/reset_pause_abci,skill/valory/registration_abci,skill/valory/abstract_round_abci,contract/valory/service_registry,connection/valory/abci,connection/valory/http_client,connection/valory/ipfs,connection/valory/ledger,connection/valory/p2p_libp2p_client,connection/valory/http_server,contract/valory/gnosis_safe_proxy_factory,contract/valory/gnosis_safe,skill/valory/transaction_settlement_abci,contract/valory/multisend,skill/valory/termination_abci,
skip_glob =
known_first_party=autonomy
known_packages=packages
known_local_folder=tests
sections=FUTURE,STDLIB,THIRDPARTY,FIRSTPARTY,PACKAGES,LOCALFOLDER

[mypy]
python_version = 3.10
strict_optional = True
exclude=(.*_pb2|.*custom_types)

# Before adding a module here, make sure it does not support type hints
# Per-module options for aea dir:

[mypy-aea.*]
ignore_missing_imports = True

[mypy-packages.open_aea.*]
ignore_errors=True

[mypy-packages.fetchai.*]
ignore_errors=True

[mypy-packages.valory.*]
ignore_errors=True

[mypy-packages.valory.connections.*]
ignore_errors=True

[mypy-packages.valory.contracts.gnosis_safe.*]
ignore_errors=True

[mypy-packages.valory.contracts.gnosis_safe_proxy_factory.*]
ignore_errors=True

[mypy-packages.valory.contracts.multisend.*]
ignore_errors=True

[mypy-packages.valory.contracts.service_registry.*]
ignore_errors=True

[mypy-packages.valory.protocols.*]
ignore_errors=True

[mypy-packages.valory.skills.abstract_abci.*]
ignore_errors=True

[mypy-packages.valory.skills.abstract_round_abci.*]
ignore_errors=True

[mypy-packages.valory.skills.registration_abci.*]
ignore_errors=True

[mypy-requests]
ignore_missing_imports=True

[mypy-yaml]
ignore_missing_imports=True

[mypy-aea_test_autonomy.*]
ignore_missing_imports = True

[mypy-_pytest.*]
ignore_missing_imports = True

[mypy-aea_ledger_ethereum.*]
ignore_missing_imports=True

[mypy-ipfshttpclient.*]
ignore_missing_imports = True

[mypy-pytest]
ignore_missing_imports = True

[mypy-hypothesis.*]
ignore_missing_imports = True

[mypy-docker.*]
ignore_missing_imports = True

[mypy-certifi.*]
ignore_missing_imports = True

[mypy-pandas.*]
ignore_missing_imports = True

[mypy-aea_cli_ipfs.*]
ignore_missing_imports = True

[mypy-py_eth_sig_utils.*]
ignore_missing_imports = True

[darglint]
docstring_style=sphinx
strictness=short
ignore_regex=async_act
ignore=DAR401

[pytest]
log_cli = 1
log_cli_level = DEBUG
log_cli_format = %(asctime)s [%(levelname)8s] %(message)s (%(filename)s:%(lineno)s)
log_cli_date_format=%Y-%m-%d %H:%M:%S
asyncio_mode=strict

markers =
    integration: marks integration tests which require other network services
    e2e: marks end-to-end agent tests

filterwarnings = ignore::DeprecationWarning:aea.*:

; some useful links:
; - https://janelia-flyem.github.io/licenses.html
; - https://dwheeler.com/essays/floss-license-slide.html

; Authorized and unauthorized licenses in LOWER CASE
[Licenses]
authorized_licenses:
    ; aliases for MIT License
    MIT
    MIT license
    https://opensource.org/licenses/MIT
    License :: OSI Approved :: MIT

    ; aliases for BSD License (and variants)
    BSD
    BSD license
    new BSD
    (new) BSD
    new BDS license
    simplified BSD
    3-Clause BSD
    BSD-3-Clause
    BSD 3-Clause
    BSD-2-Clause
    BSD-like
    BSD-2-Clause or Apache-2.0
    BSD, Public Domain

        ; Apache
        Apache Software

    ; aliases for Apache License version 2.0
    Apache 2.0
    Apache-2.0
    Apache License 2.0
    Apache License, Version 2.0
    Apache License Version 2.0
    Apache2
    ASL 2
;   some packages use 'Apache Software' as license string,
;   which is ambiguous. However, 'Apache Software'
;   will likely match with 'Apache 2.0'
    Apache Software
    BSD, Public Domain, Apache
    http://www.apache.org/licenses/LICENSE-2.0

;   PSF (BSD-style)
    Python Software Foundation
    PSF

    ; other permissive licenses
    Historical Permission Notice and Disclaimer (HPND)
    HPND
    ISC
    BSD or Apache License, Version 2.0
    Modified BSD
    Expat
        Public Domain

unauthorized_licenses:
;   aliases for MPL 2.0
    MPL-2.0
    MPL 2.0
    Mozilla Public License 2.0 (MPL 2.0)

;    Section 8 of https://www.mozilla.org/en-US/MPL/2.0/Revision-FAQ/
    MPL 1.1
    MPL-1.1

;   http://www.gnu.org/licenses/license-list.en.html#apache2
    GPLv2
    GPLv2+
    GNU General Public License v2 or later (GPLv2+)

;   LGPL
    LGPL
    GNU Library or Lesser General Public License (LGPL)

;   LGPLv2.1
    LGPLv2.1
    LGPLv2.1+
        GNU Lesser General Public License v2 or later (LGPLv2+)

;   LGPLv3
    GNU Lesser General Public License v3 (LGPLv3)
    LGPLv3

;   GPL v3
    GPL v3
    GPLv3+
        GNU General Public License v3 (GPLv3)

[Authorized Packages]
gym: >=0.15
;filelock is public domain
filelock: >=3.0.12
fetchai-ledger-api: >=0.0.1
chardet: >=3.0.4
certifi: >=2019.11.28
;TODO: the following are conflicting packages that need to be sorted
; sub-dep of open-aea-ledger-ethereum-hwi
<<<<<<< HEAD
hidapi: >=0.13.1.post1
=======
hidapi: >=0.13.2
>>>>>>> f4ffcffa
; shows in pip freeze but not referenced on code
paramiko: >=3.1.0
; sub-dep of docker-compose
websocket-client: >=0.59.0<|MERGE_RESOLUTION|>--- conflicted
+++ resolved
@@ -39,13 +39,8 @@
     open-aea-ledger-ethereum==1.41.0.post1
     open-aea-ledger-cosmos==1.41.0.post1
     open-aea-cli-ipfs==1.41.0.post1
-<<<<<<< HEAD
-    open-aea-test-autonomy==0.13.1.post1
-    open-autonomy==0.13.1.post1
-=======
     open-aea-test-autonomy==0.13.2
     open-autonomy==0.13.2
->>>>>>> f4ffcffa
     requests==2.28.2
     typing-extensions==4.5.0
     requests==2.28.2
@@ -704,11 +699,7 @@
 certifi: >=2019.11.28
 ;TODO: the following are conflicting packages that need to be sorted
 ; sub-dep of open-aea-ledger-ethereum-hwi
-<<<<<<< HEAD
-hidapi: >=0.13.1.post1
-=======
 hidapi: >=0.13.2
->>>>>>> f4ffcffa
 ; shows in pip freeze but not referenced on code
 paramiko: >=3.1.0
 ; sub-dep of docker-compose
