--- conflicted
+++ resolved
@@ -25,11 +25,8 @@
 import packages.valory.skills.dynamic_nft_abci.rounds as DynamicNFTAbci
 import packages.valory.skills.generic_scoring_abci.rounds as GenericScoringAbci
 import packages.valory.skills.llm_abci.rounds as LLMAbciApp
-<<<<<<< HEAD
+import packages.valory.skills.olas_week_abci.rounds as WeekInOlasAbciApp
 import packages.valory.skills.mech_interact_abci.rounds as MechInteractAbci
-=======
-import packages.valory.skills.olas_week_abci.rounds as WeekInOlasAbciApp
->>>>>>> 7c039c79
 import packages.valory.skills.registration_abci.rounds as RegistrationAbci
 import packages.valory.skills.reset_pause_abci.rounds as ResetAndPauseAbci
 import packages.valory.skills.transaction_settlement_abci.rounds as TxSettlementAbci
@@ -105,12 +102,9 @@
         DynamicNFTAbci.DynamicNFTAbciApp,
         CeramicWriteAbci.CeramicWriteAbciApp,
         ResetAndPauseAbci.ResetPauseAbciApp,
-<<<<<<< HEAD
+        WeekInOlasAbciApp.WeekInOlasAbciApp,
         TxSettlementAbci.TransactionSubmissionAbciApp,
         MechInteractAbci.MechInteractAbciApp,
-=======
-        WeekInOlasAbciApp.WeekInOlasAbciApp,
->>>>>>> 7c039c79
     ),
     abci_app_transition_mapping,
 ).add_background_app(termination_config)