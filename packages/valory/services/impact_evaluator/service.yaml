--- conflicted
+++ resolved
@@ -8,11 +8,7 @@
 fingerprint:
   README.md: bafybeign56hilwuoa6bgos3uqabss4gew4vadkik7vhj3ucpqw6nxtqtpe
 fingerprint_ignore_patterns: []
-<<<<<<< HEAD
-agent: valory/impact_evaluator:0.1.0:bafybeibjmaxplflre553p27hpajvuxyjdpqxmfg4omg2nl6zy5sflhnmri
-=======
 agent: valory/impact_evaluator:0.1.0:bafybeia7bsxknskfv623j2jdqdrarenim3kuffnlyle72r7fipdtf2p4x4
->>>>>>> 7bcddd36
 number_of_agents: 4
 deployment:
   agent:
@@ -136,14 +132,6 @@
         termination_from_block: ${TERMINATION_FROM_BLOCK:int:19717045}
         mech_chain_id: ${MECH_CHAIN_ID:str:gnosis}
         mech_interaction_sleep_time: ${MECH_INTERACTION_SLEEP_TIME:int:10}
-        use_mech_marketplace: ${USE_MECH_MARKETPLACE:bool:false}
-        mech_marketplace_config:
-          mech_marketplace_address: ${MECH_MARKETPLACE_ADDRESS:str:0x0000000000000000000000000000000000000000}
-          priority_mech_address: ${PRIORITY_MECH_ADDRESS:str:0x0000000000000000000000000000000000000000}
-          priority_mech_staking_instance_address: ${PRIORITY_MECH_STAKING_INSTANCE_ADDRESS:str:0x0000000000000000000000000000000000000000}
-          priority_mech_service_id: ${PRIORITY_MECH_SERVICE_ID:int:0}
-          requester_staking_instance_address: ${REQUESTER_STAKING_INSTANCE_ADDRESS:str:0x0000000000000000000000000000000000000000}
-          response_timeout: ${RESPONSE_TIMEOUT:int:300}
     randomness_api:
       args:
         url: ${DRAND_ENDPOINT:str:https://drand.cloudflare.com/public/latest}
@@ -231,14 +219,6 @@
         termination_from_block: ${TERMINATION_FROM_BLOCK:int:19717045}
         mech_chain_id: ${MECH_CHAIN_ID:str:gnosis}
         mech_interaction_sleep_time: ${MECH_INTERACTION_SLEEP_TIME:int:10}
-        use_mech_marketplace: ${USE_MECH_MARKETPLACE:bool:false}
-        mech_marketplace_config:
-          mech_marketplace_address: ${MECH_MARKETPLACE_ADDRESS:str:0x0000000000000000000000000000000000000000}
-          priority_mech_address: ${PRIORITY_MECH_ADDRESS:str:0x0000000000000000000000000000000000000000}
-          priority_mech_staking_instance_address: ${PRIORITY_MECH_STAKING_INSTANCE_ADDRESS:str:0x0000000000000000000000000000000000000000}
-          priority_mech_service_id: ${PRIORITY_MECH_SERVICE_ID:int:0}
-          requester_staking_instance_address: ${REQUESTER_STAKING_INSTANCE_ADDRESS:str:0x0000000000000000000000000000000000000000}
-          response_timeout: ${RESPONSE_TIMEOUT:int:300}
     randomness_api:
       args:
         url: ${DRAND_ENDPOINT:str:https://drand.cloudflare.com/public/latest}
@@ -326,14 +306,6 @@
         termination_from_block: ${TERMINATION_FROM_BLOCK:int:19717045}
         mech_chain_id: ${MECH_CHAIN_ID:str:gnosis}
         mech_interaction_sleep_time: ${MECH_INTERACTION_SLEEP_TIME:int:10}
-        use_mech_marketplace: ${USE_MECH_MARKETPLACE:bool:false}
-        mech_marketplace_config:
-          mech_marketplace_address: ${MECH_MARKETPLACE_ADDRESS:str:0x0000000000000000000000000000000000000000}
-          priority_mech_address: ${PRIORITY_MECH_ADDRESS:str:0x0000000000000000000000000000000000000000}
-          priority_mech_staking_instance_address: ${PRIORITY_MECH_STAKING_INSTANCE_ADDRESS:str:0x0000000000000000000000000000000000000000}
-          priority_mech_service_id: ${PRIORITY_MECH_SERVICE_ID:int:0}
-          requester_staking_instance_address: ${REQUESTER_STAKING_INSTANCE_ADDRESS:str:0x0000000000000000000000000000000000000000}
-          response_timeout: ${RESPONSE_TIMEOUT:int:300}
     randomness_api:
       args:
         url: ${DRAND_ENDPOINT:str:https://drand.cloudflare.com/public/latest}
@@ -425,14 +397,6 @@
         termination_from_block: ${TERMINATION_FROM_BLOCK:int:19717045}
         mech_chain_id: ${MECH_CHAIN_ID:str:gnosis}
         mech_interaction_sleep_time: ${MECH_INTERACTION_SLEEP_TIME:int:10}
-        use_mech_marketplace: ${USE_MECH_MARKETPLACE:bool:false}
-        mech_marketplace_config:
-          mech_marketplace_address: ${MECH_MARKETPLACE_ADDRESS:str:0x0000000000000000000000000000000000000000}
-          priority_mech_address: ${PRIORITY_MECH_ADDRESS:str:0x0000000000000000000000000000000000000000}
-          priority_mech_staking_instance_address: ${PRIORITY_MECH_STAKING_INSTANCE_ADDRESS:str:0x0000000000000000000000000000000000000000}
-          priority_mech_service_id: ${PRIORITY_MECH_SERVICE_ID:int:0}
-          requester_staking_instance_address: ${REQUESTER_STAKING_INSTANCE_ADDRESS:str:0x0000000000000000000000000000000000000000}
-          response_timeout: ${RESPONSE_TIMEOUT:int:300}
     randomness_api:
       args:
         url: ${DRAND_ENDPOINT:str:https://drand.cloudflare.com/public/latest}
