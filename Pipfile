--- conflicted
+++ resolved
@@ -43,12 +43,9 @@
 typing_extensions = "==4.5.0"
 tweepy = "==4.14.0"
 twitter_text_parser = "==3.0.0"
-<<<<<<< HEAD
 py-multibase = "==1.0.3"
 py-multicodec = "==0.2.1"
-=======
 protobuf = "<4.25.0,>=4.21.6"
->>>>>>> 043aeedd
 
 [requires]
 python_version = "3.10"