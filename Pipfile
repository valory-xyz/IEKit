--- conflicted
+++ resolved
@@ -14,11 +14,7 @@
 Authlib = "==1.2.0"
 certifi = "==2021.10.8"
 cryptography = "==39.0.0"
-<<<<<<< HEAD
-dag-cbor = "==0.2.2"
-=======
 dag-cbor = "==0.3.2"
->>>>>>> 10506a3e
 grpcio = "==1.47.5"
 jsonschema = ">=4.16.0,<5.0.0"
 jsonpatch = "==1.32"
@@ -38,13 +34,8 @@
 open-aea-ledger-ethereum = "==1.37.0"
 open-aea-ledger-cosmos = "==1.37.0"
 open-aea-cli-ipfs = "==1.37.0"
-<<<<<<< HEAD
-open-aea-test-autonomy = "==0.10.10"
-open-autonomy = {version = "==0.10.10", extras = [ "all"]}
-=======
 open-aea-test-autonomy = "==0.10.9"
 open-autonomy = {version = "==0.10.9", extras = [ "all"]}
->>>>>>> 10506a3e
 tomte = {version = "==0.2.12", extras = ["cli", "tests"]}
 requests = "==2.28.2"
 typing-extensions = "4.5.0"
