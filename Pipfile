--- conflicted
+++ resolved
@@ -33,13 +33,8 @@
 open-aea-ledger-ethereum = "==1.41.0.post1"
 open-aea-ledger-cosmos = "==1.41.0.post1"
 open-aea-cli-ipfs = "==1.41.0.post1"
-<<<<<<< HEAD
-open-aea-test-autonomy = "==0.13.1.post1"
-open-autonomy = {version = "==0.13.1.post1", extras = [ "all"]}
-=======
 open-aea-test-autonomy = "==0.13.2"
 open-autonomy = {version = "==0.13.2", extras = [ "all"]}
->>>>>>> f4ffcffa
 tomte = {version = "==0.2.12", extras = ["cli", "tests"]}
 requests = "==2.28.2"
 openai = "==0.27.2"
