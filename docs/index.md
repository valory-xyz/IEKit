--- conflicted
+++ resolved
@@ -31,11 +31,7 @@
 2. Fetch the IEKit.
 
     ```bash
-<<<<<<< HEAD
-    autonomy fetch valory/impact_evaluator:0.1.0:bafybeibcayns7mrmcramqlzosc3jch7ygzzpkbfkspnzd2vebymedoyznq --service
-=======
     autonomy fetch valory/impact_evaluator:0.1.0:bafybeiakudcsg45dvnxwjvz4sbqnxf5caooq33gg2p3klgv5bfumypk57a --service
->>>>>>> 043aeedd
     ```
 
 3. Build the Docker image of the service agents
