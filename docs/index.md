--- conflicted
+++ resolved
@@ -31,11 +31,7 @@
 2. Fetch the IEKit.
 
     ```bash
-<<<<<<< HEAD
-    autonomy fetch valory/impact_evaluator:0.1.0:bafybeiejymbawctju6ylod6vgdywo6z5wbjomciuptiivikncd6z3vpvoy --service
-=======
     autonomy fetch valory/impact_evaluator:0.1.0:bafybeieatnw5njwifbb2mvzjzjsvuv46kqdg6doo6lbjoyxniid64wndbe --service
->>>>>>> 8ec1add1
     ```
 
 3. Build the Docker image of the service agents
