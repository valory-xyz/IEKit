![IEKit](images/iekit.svg){ align=left }
The Impact Evaluator Kit (IEKit) is an enhanced version of the [CoordinationKit](https://docs.autonolas.network/product/coordinationkit/), which leverages [Ceramic streams](https://developers.ceramic.network/docs/advanced/standards/stream-programs/) to automate the tracking and rewarding of users' contributions on the ecosystem. We provide a demo agent service based on the IEKit which is designed to track contributions in the form of Twitter mentions of the Autonolas DAO ([@autonolas](https://twitter.com/autonolas)). Generic scores can be also read from a [Ceramic stream](https://developers.ceramic.network/docs/advanced/standards/stream-programs/). The demo service implements three main features:

1. **Monitor for new users' registrations.** Reads registered users both from tweets that contain the `#olas` hashtag and also from a [Ceramic stream](https://developers.ceramic.network/docs/advanced/standards/stream-programs/) that contains user data like discord ids and wallet addresses.

2. **Monitor for users' contributions.** The service periodically scans for new mentions of @autonolas on Twitter and updates to the scores stream, and increments and updates the score of the corresponding user.

3. **Update the badge of users according to their score.** To access the badge image associated to a user's NFT, the metadata URI associated to it is redirected to an agent in the service. Upon reading the concrete NFT from the request, the service provides the IPFS address of the image, which is updated periodically in relation to the user's score.

The demo service uses dedicated [Ceramic streams](https://developers.ceramic.network/docs/advanced/standards/stream-programs/) as a persistent solution to store users' scores and registration metadata.
The service demonstrates the applicability of the IEKit to build a particular use case, but of course, the IEKit is modular by design and can be adapted to a range of custom impact evaluators.

## Demo

!!! warning "Important"

    This section is under active development - please report issues in the [Autonolas Discord](https://discord.com/invite/z2PT65jKqQ).

In order to run a local demo service based on the IEKit:

1. [Set up your system](https://docs.autonolas.network/open-autonomy/guides/set_up/) to work with the Open Autonomy framework. We recommend that you use these commands:

    ```bash
    mkdir your_workspace && cd your_workspace
    touch Pipfile && pipenv --python 3.10 && pipenv shell

    pipenv install open-autonomy[all]==0.13.1
    autonomy init --remote --ipfs --reset --author=your_name
    ```

2. Fetch the IEKit.

    ```bash
<<<<<<< HEAD
    autonomy fetch valory/impact_evaluator:0.1.0:bafybeiaf6mv6isov5ztx357pafwj7zcbld6yykfjuufrzayqwmrwn4n52a --service
=======
    autonomy fetch valory/impact_evaluator:0.1.0:bafybeih2uoaaruxswpuzh6qd5mfzietyd7yeresslbqinkjj7iypfrt2sy --service
>>>>>>> 4f69f7f4
    ```

3. Build the Docker image of the service agents

    ```bash
    cd impact_evaluator
    autonomy build-image
    ```

4. Prepare the `keys.json` file containing the wallet address and the private key for each of the agents.

    ??? example "Example of a `keys.json` file"

        <span style="color:red">**WARNING: Use this file for testing purposes only. Never use the keys or addresses provided in this example in a production environment or for personal use.**</span>

        ```json
        [
          {
              "address": "0x15d34AAf54267DB7D7c367839AAf71A00a2C6A65",
              "private_key": "0x47e179ec197488593b187f80a00eb0da91f1b9d0b13f8733639f19c30a34926a"
          },
          {
              "address": "0x9965507D1a55bcC2695C58ba16FB37d819B0A4dc",
              "private_key": "0x8b3a350cf5c34c9194ca85829a2df0ec3153be0318b5e2d3348e872092edffba"
          },
          {
              "address": "0x976EA74026E726554dB657fA54763abd0C3a0aa9",
              "private_key": "0x92db14e403b83dfe3df233f83dfa3a0d7096f21ca9b0d6d6b8d88b2b4ec1564e"
          },
          {
              "address": "0x14dC79964da2C08b23698B3D3cc7Ca32193d9955",
              "private_key": "0x4bbbf85ce3377467afe5d46f804f221813b2bb87f24d81f60f1fcdbf7cbf4356"
          }
        ]
        ```

5. Prepare the environment and build the service deployment.

    1. Create a [Twitter API Bearer Token](https://developer.twitter.com/en/portal/dashboard).

    2. Create a Ceramic Decentralized Identity (DID) using [Glaze](https://github.com/ceramicstudio/js-glaze).

    3. Using the DID created in the previous step, create two empty Ceramic streams. You can follow [this tutorial](https://developers.ceramic.network/reference/stream-programs/tile-document/). The service will optionally read generic scores from the first one and will write scores to the second one.

    4. Create an API key for [Infura](https://www.infura.io/) or your preferred provider.

    5. Create an `.env` file with the required environment variables, modifying its values to your needs.

        ```bash
        ETHEREUM_LEDGER_RPC=https://goerli.infura.io/v3/<infura_api_key>
        ETHEREUM_LEDGER_CHAIN_ID=1
        DYNAMIC_CONTRIBUTION_CONTRACT_ADDRESS=0x7C3B976434faE9986050B26089649D9f63314BD8
        EARLIEST_BLOCK_TO_MONITOR=16097553
        CERAMIC_DID_SEED=<ceramic_seed_did>
        CERAMIC_DID_STR=<ceramic_did_string>
        CERAMIC_API_BASE=<ceramic_node_endpoint>
        CENTAURS_STREAM_ID=<centaurs_stream_id>
        CERAMIC_DB_STREAM_ID=<main_db_stream_id>
        MANUAL_POINTS_STREAM_ID=<generic_scores_stream_id>
        CENTAUR_ID_TO_SECRETS='{"your_centaur_id":{"orbis":{"context":"orbis_context_stream_id","did_seed":"your_did_seed","did_str":"your_did_str"},"twitter":{"consumer_key":"your_consumer_key","consumer_secret":"your_consumer_secret","access_token":"your_access_token","access_secret":"your_access_secret"}}}'
        OPENAI_API_KEY_0=<openai_api_key>
        OPENAI_API_KEY_1=<openai_api_key>
        OPENAI_API_KEY_2=<openai_api_key>
        OPENAI_API_KEY_3=<openai_api_key>
        TWITTER_API_BEARER_TOKEN=<twitter_api_token>
        RESET_PAUSE_DURATION=30
        ALL_PARTICIPANTS='["0x15d34AAf54267DB7D7c367839AAf71A00a2C6A65","0x9965507D1a55bcC2695C58ba16FB37d819B0A4dc","0x976EA74026E726554dB657fA54763abd0C3a0aa9","0x14dC79964da2C08b23698B3D3cc7Ca32193d9955"]'
        POINTS_TO_IMAGE_HASHES='{"0":"bafybeiabtdl53v2a3irrgrg7eujzffjallpymli763wvhv6gceurfmcemm","100":"bafybeid46w6yzbehir7ackcnsyuasdkun5aq7jnckt4sknvmiewpph776q","50000":"bafybeigbxlwzljbxnlwteupmt6c6k7k2m4bbhunvxxa53dc7niuedilnr4","100000":"bafybeiawxpq4mqckbau3mjwzd3ic2o7ywlhp6zqo7jnaft26zeqm3xsjjy","150000":"bafybeie6k53dupf7rf6622rzfxu3dmlv36hytqrmzs5yrilxwcrlhrml2m"}'
        USE_ACN=false
        ```

        and export them:

        ```bash
        export $(grep -v '^#' .env | xargs)
        ```

    6. Build the service deployment.

        ```bash
        autonomy deploy build keys.json -ltm
        ```

6. Run the service.

    ```bash
    cd abci_build
    autonomy deploy run
    ```

    You can cancel the local execution at any time by pressing ++ctrl+c++.

7. Check that the service is running. Open a separate terminal and execute the command below. You should see the service transitioning along different states.

    ```bash
    docker logs -f impactevaluator_abci_0 | grep -E 'Entered|round is done'
    ```

8. You can try some examples on how to curl the service endpoints from inside one of the agent containers. For example:

    ```bash
    # Get the metadata for the token with id=1
    curl localhost:8000/1 | jq

    # Output
    {
      "title": "Autonolas Contribute Badges",
      "name": "Badge 1",
      "description": "This NFT recognizes the contributions made by the holder to the Autonolas Community.",
      "image": "ipfs://bafybeiabtdl53v2a3irrgrg7eujzffjallpymli763wvhv6gceurfmcemm",
      "attributes": []
    }

    # Get the service health status
    curl localhost:8000/healthcheck | jq

    # Output
    {
      "seconds_since_last_reset": 15.812911033630371,
      "healthy": true,
      "seconds_until_next_update": -5.812911033630371
    }
    ```

## Build

1. Fork the [IEKit repository](https://github.com/valory-xyz/iekit).
2. Make the necessary adjustments to tailor the service to your needs. This could include:
    * Adjust configuration parameters (e.g., in the `service.yaml` file).
    * Expand the service finite-state machine with your custom states.
3. Run your service as detailed above.

!!! tip "Looking for help building your own?"

    Refer to the [Autonolas Discord community](https://discord.com/invite/z2PT65jKqQ), or consider ecosystem services like [Valory Propel](https://propel.valory.xyz) for the fastest way to get your first autonomous service in production.<|MERGE_RESOLUTION|>--- conflicted
+++ resolved
@@ -31,11 +31,7 @@
 2. Fetch the IEKit.
 
     ```bash
-<<<<<<< HEAD
-    autonomy fetch valory/impact_evaluator:0.1.0:bafybeiaf6mv6isov5ztx357pafwj7zcbld6yykfjuufrzayqwmrwn4n52a --service
-=======
     autonomy fetch valory/impact_evaluator:0.1.0:bafybeih2uoaaruxswpuzh6qd5mfzietyd7yeresslbqinkjj7iypfrt2sy --service
->>>>>>> 4f69f7f4
     ```
 
 3. Build the Docker image of the service agents
