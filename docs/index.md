--- conflicted
+++ resolved
@@ -31,11 +31,7 @@
 2. Fetch the IEKit.
 
     ```bash
-<<<<<<< HEAD
-    autonomy fetch valory/impact_evaluator:0.1.0:bafybeiczznlpqyguqelnonawizbb2lq2hzhtl7npaimop37ufh5xyeq6mm --service
-=======
     autonomy fetch valory/impact_evaluator:0.1.0:bafybeibboinnujvybqwdqmksn76vu6meb5fdy47nympytp3slevudyzkoa --service
->>>>>>> 11d4c7b8
     ```
 
 3. Build the Docker image of the service agents
