![IEKit](images/iekit.svg){ align=left }
The Impact Evaluator Kit (IEKit) is an enhanced version of the [CoordinationKit](https://open-autonomy.docs.autonolas.tech/product/coordinationkit/), which leverages [Ceramic streams](https://developers.ceramic.network/docs/advanced/standards/stream-programs/) to automate the tracking and rewarding of users' contributions on the ecosystem. We provide a demo agent service based on the IEKit which is designed to track contributions in the form of Twitter mentions of the Autonolas DAO ([@autonolas](https://twitter.com/autonolas)). Generic scores can be also read from a [Ceramic stream](https://developers.ceramic.network/docs/advanced/standards/stream-programs/). The demo service implements three main features:

1. **Monitor for new users' registrations.** Reads registered users both from tweets that contain the `#olas` hashtag and also from a [Ceramic stream](https://developers.ceramic.network/docs/advanced/standards/stream-programs/) that contains user data like discord ids and wallet addresses.

2. **Monitor for users' contributions.** The service periodically scans for new mentions of @autonolas on Twitter and updates to the scores stream, and increments and updates the score of the corresponding user.

3. **Update the badge of users according to their score.** To access the badge image associated to a user's NFT, the metadata URI associated to it is redirected to an agent in the service. Upon reading the concrete NFT from the request, the service provides the IPFS address of the image, which is updated periodically in relation to the user's score.

The demo service uses dedicated [Ceramic streams](https://developers.ceramic.network/docs/advanced/standards/stream-programs/) as a persistent solution to store users' scores and registration metadata.
The service demonstrates the applicability of the IEKit to build a particular use case, but of course, the IEKit is modular by design and can be adapted to a range of custom impact evaluators.

## Demo

!!! warning "Important"

    This section is under active development - please report issues in the [Autonolas Discord](https://discord.com/invite/z2PT65jKqQ).

In order to run a local demo service based on the IEKit:

1. [Set up your system](https://open-autonomy.docs.autonolas.tech/open-autonomy/guides/set_up/) to work with the Open Autonomy framework. We recommend that you use these commands:

    ```bash
    mkdir your_workspace && cd your_workspace
    touch Pipfile && pipenv --python 3.10 && pipenv shell

    pipenv install open-autonomy[all]==0.18.2
    autonomy init --remote --ipfs --reset --author=your_name
    ```

2. Fetch the IEKit.

    ```bash
<<<<<<< HEAD
    autonomy fetch valory/impact_evaluator:0.1.0:bafybeigh645ckuz6i3c4qrhgj2nhz2qv2c3utuemlsvfzxdxoal4p4obiq --service
=======
    autonomy fetch valory/impact_evaluator:0.1.0:bafybeiam5f3hi2htrsysgkr5crcgh6kx7ctti537lgm5t7x4rkad34vs5y --service
>>>>>>> 40fa9acc
    ```

3. Build the Docker image of the service agents

    ```bash
    cd impact_evaluator
    autonomy build-image
    ```

4. Prepare the `keys.json` file containing the wallet address and the private key for each of the agents.

    ??? example "Example of a `keys.json` file"

        <span style="color:red">**WARNING: Use this file for testing purposes only. Never use the keys or addresses provided in this example in a production environment or for personal use.**</span>

        ```json
        [
          {
              "address": "0x15d34AAf54267DB7D7c367839AAf71A00a2C6A65",
              "private_key": "0x47e179ec197488593b187f80a00eb0da91f1b9d0b13f8733639f19c30a34926a"
          },
          {
              "address": "0x9965507D1a55bcC2695C58ba16FB37d819B0A4dc",
              "private_key": "0x8b3a350cf5c34c9194ca85829a2df0ec3153be0318b5e2d3348e872092edffba"
          },
          {
              "address": "0x976EA74026E726554dB657fA54763abd0C3a0aa9",
              "private_key": "0x92db14e403b83dfe3df233f83dfa3a0d7096f21ca9b0d6d6b8d88b2b4ec1564e"
          },
          {
              "address": "0x14dC79964da2C08b23698B3D3cc7Ca32193d9955",
              "private_key": "0x4bbbf85ce3377467afe5d46f804f221813b2bb87f24d81f60f1fcdbf7cbf4356"
          }
        ]
        ```

5. Prepare the environment and build the service deployment.

    1. Create [Twitter API Authentication Tokens](https://developer.twitter.com/en/portal/dashboard) and an [OpenAI API key](https://openai.com/blog/openai-api).

    2. Create a Ceramic Decentralized Identity (DID) using [Glaze](https://github.com/ceramicstudio/js-glaze).

    3. Using the DID created in the previous step, create three empty Ceramic streams. The service will optionally read generic scores from the first one and will write scores to the second one. The third one will store some tool configurations. Alternatively, the [`create_streams.py` script from the IEKit repo](https://github.com/valory-xyz/IEKit) can be used to create some dummy streams.

    4. Create an API key for [Infura](https://www.infura.io/) or your preferred provider. You will need both Ethereum and Gnosis Chain RPCs.

    5. Deploy a [Safe](https://app.safe.global/welcome) on Gnosis chain and set your agents as the owners so they can interact with it. The service will send Mech requests using the Safe. Alternatively, use [Olas protocol frontend](https://registry.olas.network/ethereum/services) to mint the service, and a Safe will be automatically deployed for you.

    6. Create an `.env` file with the required environment variables, modifying its values to your needs.

        ```bash
        ETHEREUM_LEDGER_CHAIN_ID=1
        GNOSIS_LEDGER_CHAIN_ID=100
        DYNAMIC_CONTRIBUTION_CONTRACT_ADDRESS=0x02C26437B292D86c5F4F21bbCcE0771948274f84
        CERAMIC_DID_STR=z6MkszfuezSP8ftgHRhMr8AX8uyTjtKpcia4bP19TBgmhEPs
        CERAMIC_DID_SEED=9a683e9b21777b5b159974c35c4766bc0c4522855aefc8de30876dbaa252f179
        RESET_PAUSE_DURATION=30
        CERAMIC_API_BASE=https://ceramic-clay.3boxlabs.com/
        EARLIEST_BLOCK_TO_MONITOR=16097553
        RESET_TENDERMINT_AFTER=5
        TWITTER_SEARCH_ARGS=query=%23OlasNetwork&tweet.fields=author_id,created_at,conversation_id&user.fields=name&expansions=author_id&max_results=100&since_id={since_id}
        MAX_POINTS_PER_PERIOD=1000
        USE_ACN=false
        TWITTER_TWEETS_ARGS=tweet.fields=author_id,created_at,conversation_id,public_metrics&user.fields=name&expansions=author_id&max_results=10&start_time={start_time}
        DEFAULT_CHAIN_ID=gnosis
        USE_TWITTER_STAGING_API=true
        TWITTER_API_BASE=https://api.twitter.com/
        TWITTER_MENTIONS_ENDPOINT=twitter/2/users/1/mentions?
        TWITTER_SEARCH_ENDPOINT=twitter/2/tweets/search/recent?
        MECH_CONTRACT_ADDRESS=0x77af31De935740567Cf4fF1986D04B2c964A786a
        TWITTER_STAGING_API=http://host.docker.internal:5000/twitter/create_tweet
        TRANSACTION_SERVICE_URL=https://safe-transaction-goerli.safe.global/api/v1/messages/{message_hash}/
        USE_TERMINATION=false
        POINTS_TO_IMAGE_HASHES='{"0":"bafybeiabtdl53v2a3irrgrg7eujzffjallpymli763wvhv6gceurfmcemm","100":"bafybeid46w6yzbehir7ackcnsyuasdkun5aq7jnckt4sknvmiewpph776q","50000":"bafybeigbxlwzljbxnlwteupmt6c6k7k2m4bbhunvxxa53dc7niuedilnr4","100000":"bafybeiawxpq4mqckbau3mjwzd3ic2o7ywlhp6zqo7jnaft26zeqm3xsjjy","150000":"bafybeie6k53dupf7rf6622rzfxu3dmlv36hytqrmzs5yrilxwcrlhrml2m"}'

        # Fill in the following variables
        # -------------------------------

        # RPCS
        ETHEREUM_LEDGER_RPC=
        GNOSIS_LEDGER_RPC=

        # Agent addresses and Safe. Agents must be owners of the safe, which is used for Mech interactions.
        ALL_PARTICIPANTS='["<agent_address>","<agent_address>","<agent_address>"."<agent_address>"]'
        SAFE_CONTRACT_ADDRESS=

        # The following var contains multiple secrets: Orbis context, dids, and multiple Twitter and OpenAI tokens
        TWITTER_API_BEARER_TOKEN=
        OPENAI_API_KEY_0=
        CENTAUR_ID_TO_SECRETS='{"1":{"orbis":{"context":"","did_seed":"9a683e9b21777b5b159974c35c4766bc0c4522855aefc8de30876dbaa252f179","did_str":"z6MkszfuezSP8ftgHRhMr8AX8uyTjtKpcia4bP19TBgmhEPs"},"twitter":{"consumer_key":"<your_consumer_key>","consumer_secret":"<your_consumer_secret>","access_token":"<your_access_token>","access_secret":"<your_access_secret>"}}}'

        # Ceramic streams (use the create_streams.py script to create some dummy streams)
        CERAMIC_DB_STREAM_ID=
        CENTAURS_STREAM_ID=
        MANUAL_POINTS_STREAM_ID=
        ```

        and export them:

        ```bash
        export $(grep -v '^#' .env | xargs)
        ```

    7. Copy the keys.json file inside the service's folder.

    8. Build the service deployment.

        ```bash
        autonomy deploy build keys.json -ltm
        ```

6. Run the service.

    ```bash
    cd abci_build_{uuid}
    autonomy deploy run
    ```

    Where `{uuid}` is a 4-character random hash.
    You can cancel the local execution at any time by pressing ++ctrl+c++.

7. Check that the service is running. Open a separate terminal and execute the command below. You should see the service transitioning along different states.

    ```bash
    docker logs -f impactevaluator_abci_0 | grep -E 'Entered|round is done'
    ```

8. You can try some examples on how to curl the service endpoints from inside one of the agent containers. For example:

    ```bash
    # Get the metadata for the token with id=1
    curl localhost:8000/1 | jq

    # Output
    {
      "title": "Autonolas Contribute Badges",
      "name": "Badge 1",
      "description": "This NFT recognizes the contributions made by the holder to the Autonolas Community.",
      "image": "ipfs://bafybeiabtdl53v2a3irrgrg7eujzffjallpymli763wvhv6gceurfmcemm",
      "attributes": []
    }

    # Get the service health status
    curl localhost:8000/healthcheck | jq

    # Output
    {
      "seconds_since_last_reset": 15.812911033630371,
      "healthy": true,
      "seconds_until_next_update": -5.812911033630371
    }
    ```

## Build

1. Fork the [IEKit repository](https://github.com/valory-xyz/iekit).
2. Make the necessary adjustments to tailor the service to your needs. This could include:
    * Adjust configuration parameters (e.g., in the `service.yaml` file).
    * Expand the service finite-state machine with your custom states.
3. Run your service as detailed above.

!!! tip "Looking for help building your own?"

    Refer to the [Autonolas Discord community](https://discord.com/invite/z2PT65jKqQ), or consider ecosystem services like [Valory Propel](https://propel.valory.xyz) for the fastest way to get your first autonomous service in production.<|MERGE_RESOLUTION|>--- conflicted
+++ resolved
@@ -31,11 +31,7 @@
 2. Fetch the IEKit.
 
     ```bash
-<<<<<<< HEAD
-    autonomy fetch valory/impact_evaluator:0.1.0:bafybeigh645ckuz6i3c4qrhgj2nhz2qv2c3utuemlsvfzxdxoal4p4obiq --service
-=======
     autonomy fetch valory/impact_evaluator:0.1.0:bafybeiam5f3hi2htrsysgkr5crcgh6kx7ctti537lgm5t7x4rkad34vs5y --service
->>>>>>> 40fa9acc
     ```
 
 3. Build the Docker image of the service agents
