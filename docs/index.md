![IEKit](images/iekit.svg){ align=left }
The Impact Evaluator Kit (IEKit) is an enhanced version of the [CoordinationKit](https://open-autonomy.docs.autonolas.tech/product/coordinationkit/), which leverages [Ceramic streams](https://developers.ceramic.network/docs/advanced/standards/stream-programs/) to automate the tracking and rewarding of users' contributions on the ecosystem. We provide a demo agent service based on the IEKit which is designed to track contributions in the form of Twitter mentions of the Autonolas DAO ([@autonolas](https://twitter.com/autonolas)). Generic scores can be also read from a [Ceramic stream](https://developers.ceramic.network/docs/advanced/standards/stream-programs/). The demo service implements three main features:

1. **Monitor for new users' registrations.** Reads registered users both from tweets that contain the `#olas` hashtag and also from a [Ceramic stream](https://developers.ceramic.network/docs/advanced/standards/stream-programs/) that contains user data like discord ids and wallet addresses.

2. **Monitor for users' contributions.** The service periodically scans for new mentions of @autonolas on Twitter and updates to the scores stream, and increments and updates the score of the corresponding user.

3. **Update the badge of users according to their score.** To access the badge image associated to a user's NFT, the metadata URI associated to it is redirected to an agent in the service. Upon reading the concrete NFT from the request, the service provides the IPFS address of the image, which is updated periodically in relation to the user's score.

The demo service uses dedicated [Ceramic streams](https://developers.ceramic.network/docs/advanced/standards/stream-programs/) as a persistent solution to store users' scores and registration metadata.
The service demonstrates the applicability of the IEKit to build a particular use case, but of course, the IEKit is modular by design and can be adapted to a range of custom impact evaluators.

## Demo

!!! warning "Important"

    This section is under active development - please report issues in the [Autonolas Discord](https://discord.com/invite/z2PT65jKqQ).

In order to run a local demo service based on the IEKit:

1. [Set up your system](https://open-autonomy.docs.autonolas.tech/open-autonomy/guides/set_up/) to work with the Open Autonomy framework. We recommend that you use these commands:

    ```bash
    mkdir your_workspace && cd your_workspace
    touch Pipfile && pipenv --python 3.10 && pipenv shell

    pipenv install open-autonomy[all]==0.18.2
    autonomy init --remote --ipfs --reset --author=your_name
    ```

2. Fetch the IEKit.

    ```bash
<<<<<<< HEAD
    autonomy fetch valory/impact_evaluator:0.1.0:bafybeibzij33s5ojru5gnyutf2drueqxzkwzteul6tghjdffpuyq7dhgce --service
=======
    autonomy fetch valory/impact_evaluator:0.1.0:bafybeiegmda3ge5xsbnsnn65h4dncpn4ykyrwqtc3vgedjkz3jgamzznjq --service
>>>>>>> 3676c3d2
    ```

3. Build the Docker image of the service agents

    ```bash
    cd impact_evaluator
    autonomy build-image
    ```

4. Prepare the `keys.json` file containing the wallet address and the private key for each of the agents.

    ??? example "Example of a `keys.json` file"

        <span style="color:red">**WARNING: Use this file for testing purposes only. Never use the keys or addresses provided in this example in a production environment or for personal use.**</span>

        ```json
        [
          {
              "address": "0x15d34AAf54267DB7D7c367839AAf71A00a2C6A65",
              "private_key": "0x47e179ec197488593b187f80a00eb0da91f1b9d0b13f8733639f19c30a34926a"
          },
          {
              "address": "0x9965507D1a55bcC2695C58ba16FB37d819B0A4dc",
              "private_key": "0x8b3a350cf5c34c9194ca85829a2df0ec3153be0318b5e2d3348e872092edffba"
          },
          {
              "address": "0x976EA74026E726554dB657fA54763abd0C3a0aa9",
              "private_key": "0x92db14e403b83dfe3df233f83dfa3a0d7096f21ca9b0d6d6b8d88b2b4ec1564e"
          },
          {
              "address": "0x14dC79964da2C08b23698B3D3cc7Ca32193d9955",
              "private_key": "0x4bbbf85ce3377467afe5d46f804f221813b2bb87f24d81f60f1fcdbf7cbf4356"
          }
        ]
        ```

5. Prepare the environment and build the service deployment.

    1. Create [Twitter API Authentication Tokens](https://developer.twitter.com/en/portal/dashboard) and an [OpenAI API key](https://openai.com/blog/openai-api).

    2. Create a Ceramic Decentralized Identity (DID) using [Glaze](https://github.com/ceramicstudio/js-glaze).

    3. Using the DID created in the previous step, create three empty Ceramic streams. The service will optionally read generic scores from the first one and will write scores to the second one. The third one will store some tool configurations. Alternatively, the [`create_streams.py` script from the IEKit repo](https://github.com/valory-xyz/IEKit) can be used to create some dummy streams.

    4. Create an API key for [Infura](https://www.infura.io/) or your preferred provider. You will need both Ethereum and Gnosis Chain RPCs.

    5. Deploy a [Safe](https://app.safe.global/welcome) on Gnosis chain and set your agents as the owners so they can interact with it. The service will send Mech requests using the Safe. Alternatively, use [Olas protocol frontend](https://registry.olas.network/ethereum/services) to mint the service, and a Safe will be automatically deployed for you.

    6. Create an `.env` file with the required environment variables, modifying its values to your needs.

        ```bash
        ETHEREUM_LEDGER_CHAIN_ID=1
        GNOSIS_LEDGER_CHAIN_ID=100
        DYNAMIC_CONTRIBUTION_CONTRACT_ADDRESS=0x02C26437B292D86c5F4F21bbCcE0771948274f84
        CERAMIC_DID_STR=z6MkszfuezSP8ftgHRhMr8AX8uyTjtKpcia4bP19TBgmhEPs
        CERAMIC_DID_SEED=9a683e9b21777b5b159974c35c4766bc0c4522855aefc8de30876dbaa252f179
        RESET_PAUSE_DURATION=30
        CERAMIC_API_BASE=https://ceramic-clay.3boxlabs.com/
        EARLIEST_BLOCK_TO_MONITOR=16097553
        RESET_TENDERMINT_AFTER=5
        TWITTER_SEARCH_ARGS=query=%23OlasNetwork&tweet.fields=author_id,created_at,conversation_id&user.fields=name&expansions=author_id&max_results=100&since_id={since_id}
        MAX_POINTS_PER_PERIOD=1500
        USE_ACN=false
        TWITTER_TWEETS_ARGS=tweet.fields=author_id,created_at,conversation_id,public_metrics&user.fields=name&expansions=author_id&max_results=10&start_time={start_time}
        DEFAULT_CHAIN_ID=gnosis
        USE_TWITTER_STAGING_API=true
        TWITTER_API_BASE=https://api.twitter.com/
        TWITTER_MENTIONS_ENDPOINT=twitter/2/users/1/mentions?
        TWITTER_SEARCH_ENDPOINT=twitter/2/tweets/search/recent?
        MECH_CONTRACT_ADDRESS=0x77af31De935740567Cf4fF1986D04B2c964A786a
        TWITTER_STAGING_API=http://host.docker.internal:5000/twitter/create_tweet
        TRANSACTION_SERVICE_URL=https://safe-transaction-goerli.safe.global/api/v1/messages/{message_hash}/
        USE_TERMINATION=false
        POINTS_TO_IMAGE_HASHES='{"0":"bafybeiabtdl53v2a3irrgrg7eujzffjallpymli763wvhv6gceurfmcemm","100":"bafybeid46w6yzbehir7ackcnsyuasdkun5aq7jnckt4sknvmiewpph776q","50000":"bafybeigbxlwzljbxnlwteupmt6c6k7k2m4bbhunvxxa53dc7niuedilnr4","100000":"bafybeiawxpq4mqckbau3mjwzd3ic2o7ywlhp6zqo7jnaft26zeqm3xsjjy","150000":"bafybeie6k53dupf7rf6622rzfxu3dmlv36hytqrmzs5yrilxwcrlhrml2m"}'

        # Fill in the following variables
        # -------------------------------

        # RPCS
        ETHEREUM_LEDGER_RPC=
        GNOSIS_LEDGER_RPC=

        # Agent addresses and Safe. Agents must be owners of the safe, which is used for Mech interactions.
        ALL_PARTICIPANTS='["<agent_address>","<agent_address>","<agent_address>"."<agent_address>"]'
        SAFE_CONTRACT_ADDRESS=

        # The following var contains multiple secrets: Orbis context, dids, and multiple Twitter and OpenAI tokens
        TWITTER_API_BEARER_TOKEN=
        OPENAI_API_KEY_0=
        CENTAUR_ID_TO_SECRETS='{"1":{"orbis":{"context":"","did_seed":"9a683e9b21777b5b159974c35c4766bc0c4522855aefc8de30876dbaa252f179","did_str":"z6MkszfuezSP8ftgHRhMr8AX8uyTjtKpcia4bP19TBgmhEPs"},"twitter":{"consumer_key":"<your_consumer_key>","consumer_secret":"<your_consumer_secret>","access_token":"<your_access_token>","access_secret":"<your_access_secret>"}}}'

        # Ceramic streams (use the create_streams.py script to create some dummy streams)
        CERAMIC_DB_STREAM_ID=
        CENTAURS_STREAM_ID=
        MANUAL_POINTS_STREAM_ID=
        ```

        and export them:

        ```bash
        export $(grep -v '^#' .env | xargs)
        ```

    7. Copy the keys.json file inside the service's folder.

    8. Build the service deployment.

        ```bash
        autonomy deploy build keys.json -ltm
        ```

6. Run the service.

    ```bash
    cd abci_build_{uuid}
    autonomy deploy run
    ```

    Where `{uuid}` is a 4-character random hash.
    You can cancel the local execution at any time by pressing ++ctrl+c++.

7. Check that the service is running. Open a separate terminal and execute the command below. You should see the service transitioning along different states.

    ```bash
    docker logs -f impactevaluator_abci_0 | grep -E 'Entered|round is done'
    ```

8. You can try some examples on how to curl the service endpoints from inside one of the agent containers. For example:

    ```bash
    # Get the metadata for the token with id=1
    curl localhost:8000/1 | jq

    # Output
    {
      "title": "Autonolas Contribute Badges",
      "name": "Badge 1",
      "description": "This NFT recognizes the contributions made by the holder to the Autonolas Community.",
      "image": "ipfs://bafybeiabtdl53v2a3irrgrg7eujzffjallpymli763wvhv6gceurfmcemm",
      "attributes": []
    }

    # Get the service health status
    curl localhost:8000/healthcheck | jq

    # Output
    {
      "seconds_since_last_reset": 15.812911033630371,
      "healthy": true,
      "seconds_until_next_update": -5.812911033630371
    }
    ```

## Build

1. Fork the [IEKit repository](https://github.com/valory-xyz/iekit).
2. Make the necessary adjustments to tailor the service to your needs. This could include:
    * Adjust configuration parameters (e.g., in the `service.yaml` file).
    * Expand the service finite-state machine with your custom states.
3. Run your service as detailed above.

!!! tip "Looking for help building your own?"

    Refer to the [Autonolas Discord community](https://discord.com/invite/z2PT65jKqQ).<|MERGE_RESOLUTION|>--- conflicted
+++ resolved
@@ -31,11 +31,7 @@
 2. Fetch the IEKit.
 
     ```bash
-<<<<<<< HEAD
-    autonomy fetch valory/impact_evaluator:0.1.0:bafybeibzij33s5ojru5gnyutf2drueqxzkwzteul6tghjdffpuyq7dhgce --service
-=======
     autonomy fetch valory/impact_evaluator:0.1.0:bafybeiegmda3ge5xsbnsnn65h4dncpn4ykyrwqtc3vgedjkz3jgamzznjq --service
->>>>>>> 3676c3d2
     ```
 
 3. Build the Docker image of the service agents
