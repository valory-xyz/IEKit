--- conflicted
+++ resolved
@@ -31,11 +31,7 @@
 2. Fetch the IEKit.
 
     ```bash
-<<<<<<< HEAD
-    autonomy fetch valory/impact_evaluator:0.1.0:bafybeifjdyevnvofr4ttoi7khq352hu2drnx4ajswhytonyuvegsckylma --service
-=======
     autonomy fetch valory/impact_evaluator:0.1.0:bafybeiazidghbbfiuxzqpuy3rlpqthejwpyl57tkqshaba7oshordufsym --service
->>>>>>> 7bcddd36
     ```
 
 3. Build the Docker image of the service agents
