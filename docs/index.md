![IEKit](images/iekit.svg){ align=left }
The Impact Evaluator Kit (IEKit) is an enhanced version of the [CoordinationKit](https://docs.autonolas.network/product/coordinationkit/), which leverages [Ceramic streams](https://developers.ceramic.network/docs/advanced/standards/stream-programs/) to automate the tracking and rewarding of users' contributions on the ecosystem. We provide a demo agent service based on the IEKit which is designed to track contributions in the form of Twitter mentions of the Autonolas DAO ([@autonolas](https://twitter.com/autonolas)). Generic scores can be also read from a [Ceramic stream](https://developers.ceramic.network/docs/advanced/standards/stream-programs/). The demo service implements three main features:

1. **Monitor for new users' registrations.** Reads registered users both from tweets that contain the `#olas` hashtag and also from a [Ceramic stream](https://developers.ceramic.network/docs/advanced/standards/stream-programs/) that contains user data like discord ids and wallet addresses.

2. **Monitor for users' contributions.** The service periodically scans for new mentions of @autonolas on Twitter and updates to the scores stream, and increments and updates the score of the corresponding user.

3. **Update the badge of users according to their score.** To access the badge image associated to a user's NFT, the metadata URI associated to it is redirected to an agent in the service. Upon reading the concrete NFT from the request, the service provides the IPFS address of the image, which is updated periodically in relation to the user's score.

The demo service uses dedicated [Ceramic streams](https://developers.ceramic.network/docs/advanced/standards/stream-programs/) as a persistent solution to store users' scores and registration metadata.
The service demonstrates the applicability of the IEKit to build a particular use case, but of course, the IEKit is modular by design and can be adapted to a range of custom impact evaluators.

## Demo

!!! warning "Important"

    This section is under active development - please report issues in the [Autonolas Discord](https://discord.com/invite/z2PT65jKqQ).

In order to run a local demo service based on the IEKit:

1. [Set up your system](https://docs.autonolas.network/open-autonomy/guides/set_up/) to work with the Open Autonomy framework. We recommend that you use these commands:

    ```bash
    mkdir your_workspace && cd your_workspace
    touch Pipfile && pipenv --python 3.10 && pipenv shell

    pipenv install open-autonomy[all]==0.18.2
    autonomy init --remote --ipfs --reset --author=your_name
    ```

2. Fetch the IEKit.

    ```bash
<<<<<<< HEAD
    autonomy fetch valory/impact_evaluator:0.1.0:bafybeifxo3navf6wclvjvrw7rtrbz6axv6zkc2xah6odcz336xajjjoezq --service
=======
    autonomy fetch valory/impact_evaluator:0.1.0:bafybeibl36ffncrdy5eizmwecjqtu4f75wyqtj62saaocmw3simkr55tuq --service
>>>>>>> 77e264b7
    ```

3. Build the Docker image of the service agents

    ```bash
    cd impact_evaluator
    autonomy build-image
    ```

4. Prepare the `keys.json` file containing the wallet address and the private key for each of the agents.

    ??? example "Example of a `keys.json` file"

        <span style="color:red">**WARNING: Use this file for testing purposes only. Never use the keys or addresses provided in this example in a production environment or for personal use.**</span>

        ```json
        [
          {
              "address": "0x15d34AAf54267DB7D7c367839AAf71A00a2C6A65",
              "private_key": "0x47e179ec197488593b187f80a00eb0da91f1b9d0b13f8733639f19c30a34926a"
          },
          {
              "address": "0x9965507D1a55bcC2695C58ba16FB37d819B0A4dc",
              "private_key": "0x8b3a350cf5c34c9194ca85829a2df0ec3153be0318b5e2d3348e872092edffba"
          },
          {
              "address": "0x976EA74026E726554dB657fA54763abd0C3a0aa9",
              "private_key": "0x92db14e403b83dfe3df233f83dfa3a0d7096f21ca9b0d6d6b8d88b2b4ec1564e"
          },
          {
              "address": "0x14dC79964da2C08b23698B3D3cc7Ca32193d9955",
              "private_key": "0x4bbbf85ce3377467afe5d46f804f221813b2bb87f24d81f60f1fcdbf7cbf4356"
          }
        ]
        ```

5. Prepare the environment and build the service deployment.

    1. Create [Twitter API Authentication Tokens](https://developer.twitter.com/en/portal/dashboard) and an [OpenAI API key](https://openai.com/blog/openai-api).

    2. Create a Ceramic Decentralized Identity (DID) using [Glaze](https://github.com/ceramicstudio/js-glaze).

    3. Using the DID created in the previous step, create three empty Ceramic streams. The service will optionally read generic scores from the first one and will write scores to the second one. The third one will store some tool configurations. Alternatively, the [`create_streams.py` script from the IEKit repo](https://github.com/valory-xyz/IEKit) can be used to create some dummy streams.

    4. Create an API key for [Infura](https://www.infura.io/) or your preferred provider. You will need both Ethereum and Gnosis Chain RPCs.

    5. Deploy a [Safe](https://app.safe.global/welcome) on Gnosis chain and set your agents as the owners so they can interact with it. The service will send Mech requests using the Safe. Alternatively, use [Olas protocol frontend](https://registry.olas.network/ethereum/services) to mint the service, and a Safe will be automatically deployed for you.

    6. Create an `.env` file with the required environment variables, modifying its values to your needs.

        ```bash
        ETHEREUM_LEDGER_CHAIN_ID=1
        GNOSIS_LEDGER_CHAIN_ID=100
        DYNAMIC_CONTRIBUTION_CONTRACT_ADDRESS=0x02C26437B292D86c5F4F21bbCcE0771948274f84
        CERAMIC_DID_STR=z6MkszfuezSP8ftgHRhMr8AX8uyTjtKpcia4bP19TBgmhEPs
        CERAMIC_DID_SEED=9a683e9b21777b5b159974c35c4766bc0c4522855aefc8de30876dbaa252f179
        RESET_PAUSE_DURATION=30
        CERAMIC_API_BASE=https://ceramic-clay.3boxlabs.com/
        EARLIEST_BLOCK_TO_MONITOR=16097553
        RESET_TENDERMINT_AFTER=5
        TWITTER_SEARCH_ARGS=query=%23OlasNetwork&tweet.fields=author_id,created_at,conversation_id&user.fields=name&expansions=author_id&max_results=100&since_id={since_id}
        MAX_POINTS_PER_PERIOD=5000
        USE_ACN=false
        TWITTER_TWEETS_ARGS=tweet.fields=author_id,created_at,conversation_id&user.fields=name&expansions=author_id&max_results=10&start_time={start_time}
        DEFAULT_CHAIN_ID=gnosis
        USE_TWITTER_STAGING_API=true
        TWITTER_API_BASE=https://api.twitter.com/
        TWITTER_MENTIONS_ENDPOINT=twitter/2/users/1/mentions?
        TWITTER_SEARCH_ENDPOINT=twitter/2/tweets/search/recent?
        MECH_CONTRACT_ADDRESS=0x77af31De935740567Cf4fF1986D04B2c964A786a
        TWITTER_STAGING_API=http://host.docker.internal:5000/twitter/create_tweet
        TRANSACTION_SERVICE_URL=https://safe-transaction-goerli.safe.global/api/v1/messages/{message_hash}/
        USE_TERMINATION=false
        POINTS_TO_IMAGE_HASHES='{"0":"bafybeiabtdl53v2a3irrgrg7eujzffjallpymli763wvhv6gceurfmcemm","100":"bafybeid46w6yzbehir7ackcnsyuasdkun5aq7jnckt4sknvmiewpph776q","50000":"bafybeigbxlwzljbxnlwteupmt6c6k7k2m4bbhunvxxa53dc7niuedilnr4","100000":"bafybeiawxpq4mqckbau3mjwzd3ic2o7ywlhp6zqo7jnaft26zeqm3xsjjy","150000":"bafybeie6k53dupf7rf6622rzfxu3dmlv36hytqrmzs5yrilxwcrlhrml2m"}'

        # Fill in the following variables
        # -------------------------------

        # RPCS
        ETHEREUM_LEDGER_RPC=
        GNOSIS_LEDGER_RPC=

        # Agent addresses and Safe. Agents must be owners of the safe, which is used for Mech interactions.
        ALL_PARTICIPANTS='["<agent_address>","<agent_address>","<agent_address>"."<agent_address>"]'
        SAFE_CONTRACT_ADDRESS=

        # The following var contains multiple secrets: Orbis context, dids, and multiple Twitter and OpenAI tokens
        TWITTER_API_BEARER_TOKEN=
        OPENAI_API_KEY_0=
        CENTAUR_ID_TO_SECRETS='{"1":{"orbis":{"context":"","did_seed":"9a683e9b21777b5b159974c35c4766bc0c4522855aefc8de30876dbaa252f179","did_str":"z6MkszfuezSP8ftgHRhMr8AX8uyTjtKpcia4bP19TBgmhEPs"},"twitter":{"consumer_key":"<your_consumer_key>","consumer_secret":"<your_consumer_secret>","access_token":"<your_access_token>","access_secret":"<your_access_secret>"}}}'

        # Ceramic streams (use the create_streams.py script to create some dummy streams)
        CERAMIC_DB_STREAM_ID=
        CENTAURS_STREAM_ID=
        MANUAL_POINTS_STREAM_ID=
        ```

        and export them:

        ```bash
        export $(grep -v '^#' .env | xargs)
        ```

    7. Copy the keys.json file inside the service's folder.

    8. Build the service deployment.

        ```bash
        autonomy deploy build keys.json -ltm
        ```

6. Run the service.

    ```bash
    cd abci_build_{uuid}
    autonomy deploy run
    ```

    Where `{uuid}` is a 4-character random hash.
    You can cancel the local execution at any time by pressing ++ctrl+c++.

7. Check that the service is running. Open a separate terminal and execute the command below. You should see the service transitioning along different states.

    ```bash
    docker logs -f impactevaluator_abci_0 | grep -E 'Entered|round is done'
    ```

8. You can try some examples on how to curl the service endpoints from inside one of the agent containers. For example:

    ```bash
    # Get the metadata for the token with id=1
    curl localhost:8000/1 | jq

    # Output
    {
      "title": "Autonolas Contribute Badges",
      "name": "Badge 1",
      "description": "This NFT recognizes the contributions made by the holder to the Autonolas Community.",
      "image": "ipfs://bafybeiabtdl53v2a3irrgrg7eujzffjallpymli763wvhv6gceurfmcemm",
      "attributes": []
    }

    # Get the service health status
    curl localhost:8000/healthcheck | jq

    # Output
    {
      "seconds_since_last_reset": 15.812911033630371,
      "healthy": true,
      "seconds_until_next_update": -5.812911033630371
    }
    ```

## Build

1. Fork the [IEKit repository](https://github.com/valory-xyz/iekit).
2. Make the necessary adjustments to tailor the service to your needs. This could include:
    * Adjust configuration parameters (e.g., in the `service.yaml` file).
    * Expand the service finite-state machine with your custom states.
3. Run your service as detailed above.

!!! tip "Looking for help building your own?"

    Refer to the [Autonolas Discord community](https://discord.com/invite/z2PT65jKqQ), or consider ecosystem services like [Valory Propel](https://propel.valory.xyz) for the fastest way to get your first autonomous service in production.<|MERGE_RESOLUTION|>--- conflicted
+++ resolved
@@ -31,11 +31,7 @@
 2. Fetch the IEKit.
 
     ```bash
-<<<<<<< HEAD
-    autonomy fetch valory/impact_evaluator:0.1.0:bafybeifxo3navf6wclvjvrw7rtrbz6axv6zkc2xah6odcz336xajjjoezq --service
-=======
     autonomy fetch valory/impact_evaluator:0.1.0:bafybeibl36ffncrdy5eizmwecjqtu4f75wyqtj62saaocmw3simkr55tuq --service
->>>>>>> 77e264b7
     ```
 
 3. Build the Docker image of the service agents
