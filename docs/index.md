--- conflicted
+++ resolved
@@ -31,11 +31,7 @@
 2. Fetch the IEKit.
 
     ```bash
-<<<<<<< HEAD
-    autonomy fetch valory/impact_evaluator:0.1.0:bafybeicur4z2yraka3gyjdc5xkydsjqqgrap742zcmehjik4zgq3duugai --service
-=======
     autonomy fetch valory/impact_evaluator:0.1.0:bafybeiac7edgyilram6evfyap6vwh67lf37kkj2xyl5nz2yvrtx2pdguwu --service
->>>>>>> fd33ae0f
     ```
 
 3. Build the Docker image of the service agents
