![IEKit](images/iekit.svg){ align=left }
The Impact Evaluator Kit (IEKit) is an enhanced version of the [CoordinationKit](https://docs.autonolas.network/product/coordinationkit/), which leverages [Ceramic streams](https://developers.ceramic.network/docs/advanced/standards/stream-programs/) to automate the tracking and rewarding of users' contributions on the ecosystem. We provide a demo agent service based on the IEKit which is designed to track contributions in the form of Twitter mentions of the Autonolas DAO ([@autonolas](https://twitter.com/autonolas)). Generic scores can be also read from a [Ceramic stream](https://developers.ceramic.network/docs/advanced/standards/stream-programs/). The demo service implements three main features:

1. **Monitor for new users' registrations.** Reads registered users both from tweets that contain the `#olas` hashtag and also from a [Ceramic stream](https://developers.ceramic.network/docs/advanced/standards/stream-programs/) that contains user data like discord ids and wallet addresses.

2. **Monitor for users' contributions.** The service periodically scans for new mentions of @autonolas on Twitter and updates to the scores stream, and increments and updates the score of the corresponding user.

3. **Update the badge of users according to their score.** To access the badge image associated to a user's NFT, the metadata URI associated to it is redirected to an agent in the service. Upon reading the concrete NFT from the request, the service provides the IPFS address of the image, which is updated periodically in relation to the user's score.

The demo service uses dedicated [Ceramic streams](https://developers.ceramic.network/docs/advanced/standards/stream-programs/) as a persistent solution to store users' scores and registration metadata.
The service demonstrates the applicability of the IEKit to build a particular use case, but of course, the IEKit is modular by design and can be adapted to a range of custom impact evaluators.

## Demo

!!! warning "Important"

    This section is under active development - please report issues in the [Autonolas Discord](https://discord.com/invite/z2PT65jKqQ).

In order to run a local demo service based on the IEKit:

1. [Set up your system](https://docs.autonolas.network/open-autonomy/guides/set_up/) to work with the Open Autonomy framework. We recommend that you use these commands:

    ```bash
    mkdir your_workspace && cd your_workspace
    touch Pipfile && pipenv --python 3.10 && pipenv shell

    pipenv install open-autonomy[all]==0.14.14.post1
    autonomy init --remote --ipfs --reset --author=your_name
    ```

2. Fetch the IEKit.

    ```bash
<<<<<<< HEAD
    autonomy fetch valory/impact_evaluator:0.1.0:bafybeigmx27u3moixe6tkhnu737uac7k2fojzjex2px7o6tpoxrmta5dku --service
=======
    autonomy fetch valory/impact_evaluator:0.1.0:bafybeihlxmnykip674co64c57idz44d5ikawlmwat5en2ge2smilbyqs5q --service
>>>>>>> d49ff727
    ```

3. Build the Docker image of the service agents

    ```bash
    cd impact_evaluator
    autonomy build-image
    ```

4. Prepare the `keys.json` file containing the wallet address and the private key for each of the agents.

    ??? example "Example of a `keys.json` file"

        <span style="color:red">**WARNING: Use this file for testing purposes only. Never use the keys or addresses provided in this example in a production environment or for personal use.**</span>

        ```json
        [
          {
              "address": "0x15d34AAf54267DB7D7c367839AAf71A00a2C6A65",
              "private_key": "0x47e179ec197488593b187f80a00eb0da91f1b9d0b13f8733639f19c30a34926a"
          },
          {
              "address": "0x9965507D1a55bcC2695C58ba16FB37d819B0A4dc",
              "private_key": "0x8b3a350cf5c34c9194ca85829a2df0ec3153be0318b5e2d3348e872092edffba"
          },
          {
              "address": "0x976EA74026E726554dB657fA54763abd0C3a0aa9",
              "private_key": "0x92db14e403b83dfe3df233f83dfa3a0d7096f21ca9b0d6d6b8d88b2b4ec1564e"
          },
          {
              "address": "0x14dC79964da2C08b23698B3D3cc7Ca32193d9955",
              "private_key": "0x4bbbf85ce3377467afe5d46f804f221813b2bb87f24d81f60f1fcdbf7cbf4356"
          }
        ]
        ```

5. Prepare the environment and build the service deployment.

    1. Create [Twitter API Authentication Tokens](https://developer.twitter.com/en/portal/dashboard) and an [OpenAI API key](https://openai.com/blog/openai-api).

    2. Create a Ceramic Decentralized Identity (DID) using [Glaze](https://github.com/ceramicstudio/js-glaze).

    3. Using the DID created in the previous step, create three empty Ceramic streams. The service will optionally read generic scores from the first one and will write scores to the second one. The third one will store some tool configurations. Alternatively, the [`create_streams.py` script from the IEKit repo](https://github.com/valory-xyz/IEKit) can be used to create some dummy streams.

    4. Create an API key for [Infura](https://www.infura.io/) or your preferred provider. You will need both Ethereum and Gnosis Chain RPCs.

    5. Deploy a [Safe](https://app.safe.global/welcome) on Gnosis chain and set your agents as the owners so they can interact with it. The service will send Mech requests using the Safe. Alternatively, use [Olas protocol frontend](https://registry.olas.network/ethereum/services) to mint the service, and a Safe will be automatically deployed for you.

    6. Create an `.env` file with the required environment variables, modifying its values to your needs.

        ```bash
        ETHEREUM_LEDGER_CHAIN_ID=1
        GNOSIS_LEDGER_CHAIN_ID=100
        DYNAMIC_CONTRIBUTION_CONTRACT_ADDRESS=0x02C26437B292D86c5F4F21bbCcE0771948274f84
        CERAMIC_DID_STR=z6MkszfuezSP8ftgHRhMr8AX8uyTjtKpcia4bP19TBgmhEPs
        CERAMIC_DID_SEED=9a683e9b21777b5b159974c35c4766bc0c4522855aefc8de30876dbaa252f179
        RESET_PAUSE_DURATION=30
        CERAMIC_API_BASE=https://ceramic-clay.3boxlabs.com/
        EARLIEST_BLOCK_TO_MONITOR=16097553
        RESET_TENDERMINT_AFTER=5
        TWITTER_SEARCH_ARGS=query=%23OlasNetwork&tweet.fields=author_id,created_at,conversation_id&user.fields=name&expansions=author_id&max_results=100&since_id={since_id}
        MAX_POINTS_PER_PERIOD=5000
        USE_ACN=false
        TWITTER_TWEETS_ARGS=tweet.fields=author_id,created_at,conversation_id&user.fields=name&expansions=author_id&max_results=10&start_time={start_time}
        DEFAULT_CHAIN_ID=gnosis
        USE_STAGING_API=true
        TWITTER_API_BASE=https://api.twitter.com/
        TWITTER_MENTIONS_ENDPOINT=twitter/2/users/1/mentions?
        TWITTER_SEARCH_ENDPOINT=twitter/2/tweets/search/recent?
        MECH_CONTRACT_ADDRESS=0x77af31De935740567Cf4fF1986D04B2c964A786a
        STAGING_API_TWITTER=http://host.docker.internal:5000/twitter/create_tweet
        TRANSACTION_SERVICE_URL=https://safe-transaction-goerli.safe.global/api/v1/messages/{message_hash}/
        USE_TERMINATION=false
        POINTS_TO_IMAGE_HASHES='{"0":"bafybeiabtdl53v2a3irrgrg7eujzffjallpymli763wvhv6gceurfmcemm","100":"bafybeid46w6yzbehir7ackcnsyuasdkun5aq7jnckt4sknvmiewpph776q","50000":"bafybeigbxlwzljbxnlwteupmt6c6k7k2m4bbhunvxxa53dc7niuedilnr4","100000":"bafybeiawxpq4mqckbau3mjwzd3ic2o7ywlhp6zqo7jnaft26zeqm3xsjjy","150000":"bafybeie6k53dupf7rf6622rzfxu3dmlv36hytqrmzs5yrilxwcrlhrml2m"}'

        # Fill in the following variables
        # -------------------------------

        # RPCS
        ETHEREUM_LEDGER_RPC=
        GNOSIS_LEDGER_RPC=

        # Agent addresses and Safe. Agents must be owners of the safe, which is used for Mech interactions.
        ALL_PARTICIPANTS='["<agent_address>","<agent_address>","<agent_address>"."<agent_address>"]'
        SAFE_CONTRACT_ADDRESS=

        # The following var contains multiple secrets: Orbis context, dids, and multiple Twitter and OpenAI tokens
        TWITTER_API_BEARER_TOKEN=
        OPENAI_API_KEY_0=
        CENTAUR_ID_TO_SECRETS='{"1":{"orbis":{"context":"","did_seed":"9a683e9b21777b5b159974c35c4766bc0c4522855aefc8de30876dbaa252f179","did_str":"z6MkszfuezSP8ftgHRhMr8AX8uyTjtKpcia4bP19TBgmhEPs"},"twitter":{"consumer_key":"<your_consumer_key>","consumer_secret":"<your_consumer_secret>","access_token":"<your_access_token>","access_secret":"<your_access_secret>"}}}'

        # Ceramic streams (use the create_streams.py script to create some dummy streams)
        CERAMIC_DB_STREAM_ID=
        CENTAURS_STREAM_ID=
        MANUAL_POINTS_STREAM_ID=
        ```

        and export them:

        ```bash
        export $(grep -v '^#' .env | xargs)
        ```

    7. Copy the keys.json file inside the service's folder.

    8. Build the service deployment.

        ```bash
        autonomy deploy build keys.json -ltm
        ```

6. Run the service.

    ```bash
    cd abci_build
    autonomy deploy run
    ```

    You can cancel the local execution at any time by pressing ++ctrl+c++.

7. Check that the service is running. Open a separate terminal and execute the command below. You should see the service transitioning along different states.

    ```bash
    docker logs -f impactevaluator_abci_0 | grep -E 'Entered|round is done'
    ```

8. You can try some examples on how to curl the service endpoints from inside one of the agent containers. For example:

    ```bash
    # Get the metadata for the token with id=1
    curl localhost:8000/1 | jq

    # Output
    {
      "title": "Autonolas Contribute Badges",
      "name": "Badge 1",
      "description": "This NFT recognizes the contributions made by the holder to the Autonolas Community.",
      "image": "ipfs://bafybeiabtdl53v2a3irrgrg7eujzffjallpymli763wvhv6gceurfmcemm",
      "attributes": []
    }

    # Get the service health status
    curl localhost:8000/healthcheck | jq

    # Output
    {
      "seconds_since_last_reset": 15.812911033630371,
      "healthy": true,
      "seconds_until_next_update": -5.812911033630371
    }
    ```

## Build

1. Fork the [IEKit repository](https://github.com/valory-xyz/iekit).
2. Make the necessary adjustments to tailor the service to your needs. This could include:
    * Adjust configuration parameters (e.g., in the `service.yaml` file).
    * Expand the service finite-state machine with your custom states.
3. Run your service as detailed above.

!!! tip "Looking for help building your own?"

    Refer to the [Autonolas Discord community](https://discord.com/invite/z2PT65jKqQ), or consider ecosystem services like [Valory Propel](https://propel.valory.xyz) for the fastest way to get your first autonomous service in production.<|MERGE_RESOLUTION|>--- conflicted
+++ resolved
@@ -31,11 +31,7 @@
 2. Fetch the IEKit.
 
     ```bash
-<<<<<<< HEAD
-    autonomy fetch valory/impact_evaluator:0.1.0:bafybeigmx27u3moixe6tkhnu737uac7k2fojzjex2px7o6tpoxrmta5dku --service
-=======
     autonomy fetch valory/impact_evaluator:0.1.0:bafybeihlxmnykip674co64c57idz44d5ikawlmwat5en2ge2smilbyqs5q --service
->>>>>>> d49ff727
     ```
 
 3. Build the Docker image of the service agents
