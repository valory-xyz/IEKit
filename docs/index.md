![IEKit](images/iekit.svg){ align=left }
The Impact Evaluator Kit (IEKit) is an enhanced version of the [CoordinationKit](https://open-autonomy.docs.autonolas.tech/product/coordinationkit/), which leverages [Ceramic streams](https://developers.ceramic.network/docs/advanced/standards/stream-programs/) to automate the tracking and rewarding of users' contributions on the ecosystem. We provide a demo agent service based on the IEKit which is designed to track contributions in the form of Twitter mentions of the Autonolas DAO ([@autonolas](https://twitter.com/autonolas)). Generic scores can be also read from a [Ceramic stream](https://developers.ceramic.network/docs/advanced/standards/stream-programs/). The demo service implements three main features:

1. **Monitor for new users' registrations.** Reads registered users both from tweets that contain the `#olas` hashtag and also from a [Ceramic stream](https://developers.ceramic.network/docs/advanced/standards/stream-programs/) that contains user data like discord ids and wallet addresses.

2. **Monitor for users' contributions.** The service periodically scans for new mentions of @autonolas on Twitter and updates to the scores stream, and increments and updates the score of the corresponding user.

3. **Update the badge of users according to their score.** To access the badge image associated to a user's NFT, the metadata URI associated to it is redirected to an agent in the service. Upon reading the concrete NFT from the request, the service provides the IPFS address of the image, which is updated periodically in relation to the user's score.

The demo service uses dedicated [Ceramic streams](https://developers.ceramic.network/docs/advanced/standards/stream-programs/) as a persistent solution to store users' scores and registration metadata.
The service demonstrates the applicability of the IEKit to build a particular use case, but of course, the IEKit is modular by design and can be adapted to a range of custom impact evaluators.

## Demo

!!! warning "Important"

    This section is under active development - please report issues in the [Autonolas Discord](https://discord.com/invite/z2PT65jKqQ).

In order to run a local demo service based on the IEKit:

1. [Set up your system](https://open-autonomy.docs.autonolas.tech/open-autonomy/guides/set_up/) to work with the Open Autonomy framework. We recommend that you use these commands:

    ```bash
    mkdir your_workspace && cd your_workspace
    touch Pipfile && pipenv --python 3.10 && pipenv shell

    pipenv install open-autonomy[all]==0.18.2
    autonomy init --remote --ipfs --reset --author=your_name
    ```

2. Fetch the IEKit.

    ```bash
<<<<<<< HEAD
    autonomy fetch valory/impact_evaluator:0.1.0:bafybeiauso7mmgivtk7d55cm53bqicwh5xqiofsm5qv2l6zte4kait6cui --service
=======
    autonomy fetch valory/impact_evaluator:0.1.0:bafybeifzeyvfcio7k6izng3y2tn434h26tz2cl27uqwnkgzqk3r23lcngm --service
>>>>>>> 4d030103
    ```

3. Build the Docker image of the service agents

    ```bash
    cd impact_evaluator
    autonomy build-image
    ```

4. Prepare the `keys.json` file containing the wallet address and the private key for each of the agents.

    ??? example "Example of a `keys.json` file"

        <span style="color:red">**WARNING: Use this file for testing purposes only. Never use the keys or addresses provided in this example in a production environment or for personal use.**</span>

        ```json
        [
          {
              "address": "0x15d34AAf54267DB7D7c367839AAf71A00a2C6A65",
              "private_key": "0x47e179ec197488593b187f80a00eb0da91f1b9d0b13f8733639f19c30a34926a"
          },
          {
              "address": "0x9965507D1a55bcC2695C58ba16FB37d819B0A4dc",
              "private_key": "0x8b3a350cf5c34c9194ca85829a2df0ec3153be0318b5e2d3348e872092edffba"
          },
          {
              "address": "0x976EA74026E726554dB657fA54763abd0C3a0aa9",
              "private_key": "0x92db14e403b83dfe3df233f83dfa3a0d7096f21ca9b0d6d6b8d88b2b4ec1564e"
          },
          {
              "address": "0x14dC79964da2C08b23698B3D3cc7Ca32193d9955",
              "private_key": "0x4bbbf85ce3377467afe5d46f804f221813b2bb87f24d81f60f1fcdbf7cbf4356"
          }
        ]
        ```

5. Prepare the environment and build the service deployment.

    1. Create [Twitter API Authentication Tokens](https://developer.twitter.com/en/portal/dashboard) and an [OpenAI API key](https://openai.com/blog/openai-api).

    2. Create a Ceramic Decentralized Identity (DID) using [Glaze](https://github.com/ceramicstudio/js-glaze).

    3. Using the DID created in the previous step, create three empty Ceramic streams. The service will optionally read generic scores from the first one and will write scores to the second one. The third one will store some tool configurations. Alternatively, the [`create_streams.py` script from the IEKit repo](https://github.com/valory-xyz/IEKit) can be used to create some dummy streams.

    4. Create an API key for [Infura](https://www.infura.io/) or your preferred provider. You will need both Ethereum and Gnosis Chain RPCs.

    5. Deploy a [Safe](https://app.safe.global/welcome) on Gnosis chain and set your agents as the owners so they can interact with it. The service will send Mech requests using the Safe. Alternatively, use [Olas protocol frontend](https://registry.olas.network/ethereum/services) to mint the service, and a Safe will be automatically deployed for you.

    6. Create an `.env` file with the required environment variables, modifying its values to your needs.

        ```bash
        ETHEREUM_LEDGER_CHAIN_ID=1
        GNOSIS_LEDGER_CHAIN_ID=100
        DYNAMIC_CONTRIBUTION_CONTRACT_ADDRESS=0x02C26437B292D86c5F4F21bbCcE0771948274f84
        CERAMIC_DID_STR=z6MkszfuezSP8ftgHRhMr8AX8uyTjtKpcia4bP19TBgmhEPs
        CERAMIC_DID_SEED=9a683e9b21777b5b159974c35c4766bc0c4522855aefc8de30876dbaa252f179
        RESET_PAUSE_DURATION=30
        CERAMIC_API_BASE=https://ceramic-clay.3boxlabs.com/
        EARLIEST_BLOCK_TO_MONITOR=16097553
        RESET_TENDERMINT_AFTER=5
        TWITTER_SEARCH_ARGS=query=%23OlasNetwork&tweet.fields=author_id,created_at,conversation_id&user.fields=name&expansions=author_id&max_results=100&since_id={since_id}
        MAX_POINTS_PER_PERIOD=1000
        USE_ACN=false
        TWITTER_TWEETS_ARGS=tweet.fields=author_id,created_at,conversation_id,public_metrics&user.fields=name&expansions=author_id&max_results=10&start_time={start_time}
        DEFAULT_CHAIN_ID=gnosis
        USE_TWITTER_STAGING_API=true
        TWITTER_API_BASE=https://api.twitter.com/
        TWITTER_MENTIONS_ENDPOINT=twitter/2/users/1/mentions?
        TWITTER_SEARCH_ENDPOINT=twitter/2/tweets/search/recent?
        MECH_CONTRACT_ADDRESS=0x77af31De935740567Cf4fF1986D04B2c964A786a
        TWITTER_STAGING_API=http://host.docker.internal:5000/twitter/create_tweet
        TRANSACTION_SERVICE_URL=https://safe-transaction-goerli.safe.global/api/v1/messages/{message_hash}/
        USE_TERMINATION=false
        POINTS_TO_IMAGE_HASHES='{"0":"bafybeiabtdl53v2a3irrgrg7eujzffjallpymli763wvhv6gceurfmcemm","100":"bafybeid46w6yzbehir7ackcnsyuasdkun5aq7jnckt4sknvmiewpph776q","50000":"bafybeigbxlwzljbxnlwteupmt6c6k7k2m4bbhunvxxa53dc7niuedilnr4","100000":"bafybeiawxpq4mqckbau3mjwzd3ic2o7ywlhp6zqo7jnaft26zeqm3xsjjy","150000":"bafybeie6k53dupf7rf6622rzfxu3dmlv36hytqrmzs5yrilxwcrlhrml2m"}'

        # Fill in the following variables
        # -------------------------------

        # RPCS
        ETHEREUM_LEDGER_RPC=
        GNOSIS_LEDGER_RPC=

        # Agent addresses and Safe. Agents must be owners of the safe, which is used for Mech interactions.
        ALL_PARTICIPANTS='["<agent_address>","<agent_address>","<agent_address>"."<agent_address>"]'
        SAFE_CONTRACT_ADDRESS=

        # The following var contains multiple secrets: Orbis context, dids, and multiple Twitter and OpenAI tokens
        TWITTER_API_BEARER_TOKEN=
        OPENAI_API_KEY_0=
        CENTAUR_ID_TO_SECRETS='{"1":{"orbis":{"context":"","did_seed":"9a683e9b21777b5b159974c35c4766bc0c4522855aefc8de30876dbaa252f179","did_str":"z6MkszfuezSP8ftgHRhMr8AX8uyTjtKpcia4bP19TBgmhEPs"},"twitter":{"consumer_key":"<your_consumer_key>","consumer_secret":"<your_consumer_secret>","access_token":"<your_access_token>","access_secret":"<your_access_secret>"}}}'

        # Ceramic streams (use the create_streams.py script to create some dummy streams)
        CERAMIC_DB_STREAM_ID=
        CENTAURS_STREAM_ID=
        MANUAL_POINTS_STREAM_ID=
        ```

        and export them:

        ```bash
        export $(grep -v '^#' .env | xargs)
        ```

    7. Copy the keys.json file inside the service's folder.

    8. Build the service deployment.

        ```bash
        autonomy deploy build keys.json -ltm
        ```

6. Run the service.

    ```bash
    cd abci_build_{uuid}
    autonomy deploy run
    ```

    Where `{uuid}` is a 4-character random hash.
    You can cancel the local execution at any time by pressing ++ctrl+c++.

7. Check that the service is running. Open a separate terminal and execute the command below. You should see the service transitioning along different states.

    ```bash
    docker logs -f impactevaluator_abci_0 | grep -E 'Entered|round is done'
    ```

8. You can try some examples on how to curl the service endpoints from inside one of the agent containers. For example:

    ```bash
    # Get the metadata for the token with id=1
    curl localhost:8000/1 | jq

    # Output
    {
      "title": "Autonolas Contribute Badges",
      "name": "Badge 1",
      "description": "This NFT recognizes the contributions made by the holder to the Autonolas Community.",
      "image": "ipfs://bafybeiabtdl53v2a3irrgrg7eujzffjallpymli763wvhv6gceurfmcemm",
      "attributes": []
    }

    # Get the service health status
    curl localhost:8000/healthcheck | jq

    # Output
    {
      "seconds_since_last_reset": 15.812911033630371,
      "healthy": true,
      "seconds_until_next_update": -5.812911033630371
    }
    ```

## Build

1. Fork the [IEKit repository](https://github.com/valory-xyz/iekit).
2. Make the necessary adjustments to tailor the service to your needs. This could include:
    * Adjust configuration parameters (e.g., in the `service.yaml` file).
    * Expand the service finite-state machine with your custom states.
3. Run your service as detailed above.

!!! tip "Looking for help building your own?"

    Refer to the [Autonolas Discord community](https://discord.com/invite/z2PT65jKqQ), or consider ecosystem services like [Valory Propel](https://propel.valory.xyz) for the fastest way to get your first autonomous service in production.<|MERGE_RESOLUTION|>--- conflicted
+++ resolved
@@ -31,11 +31,7 @@
 2. Fetch the IEKit.
 
     ```bash
-<<<<<<< HEAD
-    autonomy fetch valory/impact_evaluator:0.1.0:bafybeiauso7mmgivtk7d55cm53bqicwh5xqiofsm5qv2l6zte4kait6cui --service
-=======
     autonomy fetch valory/impact_evaluator:0.1.0:bafybeifzeyvfcio7k6izng3y2tn434h26tz2cl27uqwnkgzqk3r23lcngm --service
->>>>>>> 4d030103
     ```
 
 3. Build the Docker image of the service agents
