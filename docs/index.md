![IEKit](images/iekit.svg){ align=left }
The Impact Evaluator Kit (IEKit) is an enhanced version of the [CoordinationKit](https://open-autonomy.docs.autonolas.tech/product/coordinationkit/), which leverages [Ceramic streams](https://developers.ceramic.network/docs/advanced/standards/stream-programs/) to automate the tracking and rewarding of users' contributions on the ecosystem. We provide a demo agent service based on the IEKit which is designed to track contributions in the form of Twitter mentions of the Autonolas DAO ([@autonolas](https://twitter.com/autonolas)). Generic scores can be also read from a [Ceramic stream](https://developers.ceramic.network/docs/advanced/standards/stream-programs/). The demo service implements three main features:

1. **Monitor for new users' registrations.** Reads registered users both from tweets that contain the `#olas` hashtag and also from a [Ceramic stream](https://developers.ceramic.network/docs/advanced/standards/stream-programs/) that contains user data like discord ids and wallet addresses.

2. **Monitor for users' contributions.** The service periodically scans for new mentions of @autonolas on Twitter and updates to the scores stream, and increments and updates the score of the corresponding user.

3. **Update the badge of users according to their score.** To access the badge image associated to a user's NFT, the metadata URI associated to it is redirected to an agent in the service. Upon reading the concrete NFT from the request, the service provides the IPFS address of the image, which is updated periodically in relation to the user's score.

The demo service uses dedicated [Ceramic streams](https://developers.ceramic.network/docs/advanced/standards/stream-programs/) as a persistent solution to store users' scores and registration metadata.
The service demonstrates the applicability of the IEKit to build a particular use case, but of course, the IEKit is modular by design and can be adapted to a range of custom impact evaluators.

## Demo

!!! warning "Important"

    This section is under active development - please report issues in the [Autonolas Discord](https://discord.com/invite/z2PT65jKqQ).

In order to run a local demo service based on the IEKit:

1. [Set up your system](https://open-autonomy.docs.autonolas.tech/open-autonomy/guides/set_up/) to work with the Open Autonomy framework. We recommend that you use these commands:

    ```bash
    mkdir your_workspace && cd your_workspace
    touch Pipfile && pipenv --python 3.10 && pipenv shell

    pipenv install open-autonomy[all]==0.18.2
    autonomy init --remote --ipfs --reset --author=your_name
    ```

2. Fetch the IEKit.

    ```bash
<<<<<<< HEAD
    autonomy fetch valory/impact_evaluator:0.1.0:bafybeiatztlmrydxvwolspsyi4exznyjqle3xjuxeacmvvzmembroysaji --service
=======
    autonomy fetch valory/impact_evaluator:0.1.0:bafybeiayeq3kcjejj4t2hvt5aejqhzf5a7iokpk5347j7zjp4f7v6vdn4q --service
>>>>>>> 8edb12d3
    ```

3. Build the Docker image of the service agents

    ```bash
    cd impact_evaluator
    autonomy build-image
    ```

4. Prepare the `keys.json` file containing the wallet address and the private key for each of the agents.

    ??? example "Example of a `keys.json` file"

        <span style="color:red">**WARNING: Use this file for testing purposes only. Never use the keys or addresses provided in this example in a production environment or for personal use.**</span>

        ```json
        [
          {
              "address": "0x15d34AAf54267DB7D7c367839AAf71A00a2C6A65",
              "private_key": "0x47e179ec197488593b187f80a00eb0da91f1b9d0b13f8733639f19c30a34926a"
          },
          {
              "address": "0x9965507D1a55bcC2695C58ba16FB37d819B0A4dc",
              "private_key": "0x8b3a350cf5c34c9194ca85829a2df0ec3153be0318b5e2d3348e872092edffba"
          },
          {
              "address": "0x976EA74026E726554dB657fA54763abd0C3a0aa9",
              "private_key": "0x92db14e403b83dfe3df233f83dfa3a0d7096f21ca9b0d6d6b8d88b2b4ec1564e"
          },
          {
              "address": "0x14dC79964da2C08b23698B3D3cc7Ca32193d9955",
              "private_key": "0x4bbbf85ce3377467afe5d46f804f221813b2bb87f24d81f60f1fcdbf7cbf4356"
          }
        ]
        ```

5. Prepare the environment and build the service deployment.

    1. Create [Twitter API Authentication Tokens](https://developer.twitter.com/en/portal/dashboard) and an [OpenAI API key](https://openai.com/blog/openai-api).

    2. Create a Ceramic Decentralized Identity (DID) using [Glaze](https://github.com/ceramicstudio/js-glaze).

    3. Using the DID created in the previous step, create three empty Ceramic streams. The service will optionally read generic scores from the first one and will write scores to the second one. The third one will store some tool configurations. Alternatively, the [`create_streams.py` script from the IEKit repo](https://github.com/valory-xyz/IEKit) can be used to create some dummy streams.

    4. Create an API key for [Infura](https://www.infura.io/) or your preferred provider. You will need both Ethereum and Gnosis Chain RPCs.

    5. Deploy a [Safe](https://app.safe.global/welcome) on Gnosis chain and set your agents as the owners so they can interact with it. The service will send Mech requests using the Safe. Alternatively, use [Olas protocol frontend](https://registry.olas.network/ethereum/services) to mint the service, and a Safe will be automatically deployed for you.

    6. Create an `.env` file with the required environment variables, modifying its values to your needs.

        ```bash
        ETHEREUM_LEDGER_CHAIN_ID=1
        GNOSIS_LEDGER_CHAIN_ID=100
        DYNAMIC_CONTRIBUTION_CONTRACT_ADDRESS=0x02C26437B292D86c5F4F21bbCcE0771948274f84
        CERAMIC_DID_STR=z6MkszfuezSP8ftgHRhMr8AX8uyTjtKpcia4bP19TBgmhEPs
        CERAMIC_DID_SEED=9a683e9b21777b5b159974c35c4766bc0c4522855aefc8de30876dbaa252f179
        RESET_PAUSE_DURATION=30
        CERAMIC_API_BASE=https://ceramic-clay.3boxlabs.com/
        EARLIEST_BLOCK_TO_MONITOR=16097553
        RESET_TENDERMINT_AFTER=5
        TWITTER_SEARCH_ARGS=query=%23OlasNetwork&tweet.fields=author_id,created_at,conversation_id&user.fields=name&expansions=author_id&max_results=100&since_id={since_id}
        MAX_POINTS_PER_PERIOD=1500
        USE_ACN=false
        TWITTER_TWEETS_ARGS=tweet.fields=author_id,created_at,conversation_id,public_metrics&user.fields=name&expansions=author_id&max_results=10&start_time={start_time}
        DEFAULT_CHAIN_ID=gnosis
        USE_TWITTER_STAGING_API=true
        TWITTER_API_BASE=https://api.twitter.com/
        TWITTER_MENTIONS_ENDPOINT=twitter/2/users/1/mentions?
        TWITTER_SEARCH_ENDPOINT=twitter/2/tweets/search/recent?
        MECH_CONTRACT_ADDRESS=0x77af31De935740567Cf4fF1986D04B2c964A786a
        TWITTER_STAGING_API=http://host.docker.internal:5000/twitter/create_tweet
        TRANSACTION_SERVICE_URL=https://safe-transaction-goerli.safe.global/api/v1/messages/{message_hash}/
        USE_TERMINATION=false
        POINTS_TO_IMAGE_HASHES='{"0":"bafybeiabtdl53v2a3irrgrg7eujzffjallpymli763wvhv6gceurfmcemm","100":"bafybeid46w6yzbehir7ackcnsyuasdkun5aq7jnckt4sknvmiewpph776q","50000":"bafybeigbxlwzljbxnlwteupmt6c6k7k2m4bbhunvxxa53dc7niuedilnr4","100000":"bafybeiawxpq4mqckbau3mjwzd3ic2o7ywlhp6zqo7jnaft26zeqm3xsjjy","150000":"bafybeie6k53dupf7rf6622rzfxu3dmlv36hytqrmzs5yrilxwcrlhrml2m"}'

        # Fill in the following variables
        # -------------------------------

        # RPCS
        ETHEREUM_LEDGER_RPC=
        GNOSIS_LEDGER_RPC=

        # Agent addresses and Safe. Agents must be owners of the safe, which is used for Mech interactions.
        ALL_PARTICIPANTS='["<agent_address>","<agent_address>","<agent_address>"."<agent_address>"]'
        SAFE_CONTRACT_ADDRESS=

        # The following var contains multiple secrets: Orbis context, dids, and multiple Twitter and OpenAI tokens
        TWITTER_API_BEARER_TOKEN=
        OPENAI_API_KEY_0=
        CENTAUR_ID_TO_SECRETS='{"1":{"orbis":{"context":"","did_seed":"9a683e9b21777b5b159974c35c4766bc0c4522855aefc8de30876dbaa252f179","did_str":"z6MkszfuezSP8ftgHRhMr8AX8uyTjtKpcia4bP19TBgmhEPs"},"twitter":{"consumer_key":"<your_consumer_key>","consumer_secret":"<your_consumer_secret>","access_token":"<your_access_token>","access_secret":"<your_access_secret>"}}}'

        # Ceramic streams (use the create_streams.py script to create some dummy streams)
        CERAMIC_DB_STREAM_ID=
        CENTAURS_STREAM_ID=
        MANUAL_POINTS_STREAM_ID=
        ```

        and export them:

        ```bash
        export $(grep -v '^#' .env | xargs)
        ```

    7. Copy the keys.json file inside the service's folder.

    8. Build the service deployment.

        ```bash
        autonomy deploy build keys.json -ltm
        ```

6. Run the service.

    ```bash
    cd abci_build_{uuid}
    autonomy deploy run
    ```

    Where `{uuid}` is a 4-character random hash.
    You can cancel the local execution at any time by pressing ++ctrl+c++.

7. Check that the service is running. Open a separate terminal and execute the command below. You should see the service transitioning along different states.

    ```bash
    docker logs -f impactevaluator_abci_0 | grep -E 'Entered|round is done'
    ```

8. You can try some examples on how to curl the service endpoints from inside one of the agent containers. For example:

    ```bash
    # Get the metadata for the token with id=1
    curl localhost:8000/1 | jq

    # Output
    {
      "title": "Autonolas Contribute Badges",
      "name": "Badge 1",
      "description": "This NFT recognizes the contributions made by the holder to the Autonolas Community.",
      "image": "ipfs://bafybeiabtdl53v2a3irrgrg7eujzffjallpymli763wvhv6gceurfmcemm",
      "attributes": []
    }

    # Get the service health status
    curl localhost:8000/healthcheck | jq

    # Output
    {
      "seconds_since_last_reset": 15.812911033630371,
      "healthy": true,
      "seconds_until_next_update": -5.812911033630371
    }
    ```

## Build

1. Fork the [IEKit repository](https://github.com/valory-xyz/iekit).
2. Make the necessary adjustments to tailor the service to your needs. This could include:
    * Adjust configuration parameters (e.g., in the `service.yaml` file).
    * Expand the service finite-state machine with your custom states.
3. Run your service as detailed above.

!!! tip "Looking for help building your own?"

    Refer to the [Autonolas Discord community](https://discord.com/invite/z2PT65jKqQ).<|MERGE_RESOLUTION|>--- conflicted
+++ resolved
@@ -31,11 +31,7 @@
 2. Fetch the IEKit.
 
     ```bash
-<<<<<<< HEAD
-    autonomy fetch valory/impact_evaluator:0.1.0:bafybeiatztlmrydxvwolspsyi4exznyjqle3xjuxeacmvvzmembroysaji --service
-=======
     autonomy fetch valory/impact_evaluator:0.1.0:bafybeiayeq3kcjejj4t2hvt5aejqhzf5a7iokpk5347j7zjp4f7v6vdn4q --service
->>>>>>> 8edb12d3
     ```
 
 3. Build the Docker image of the service agents
