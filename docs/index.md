![IEKit](images/iekit.svg){ align=left }
The Impact Evaluator Kit (IEKit) is an enhanced version of the [CoordinationKit](https://docs.autonolas.network/product/coordinationkit/), which leverages [Ceramic streams](https://developers.ceramic.network/docs/advanced/standards/stream-programs/) to automate the tracking and rewarding of users' contributions on the ecosystem. We provide a demo agent service based on the IEKit which is designed to track contributions in the form of Twitter mentions of the Autonolas DAO ([@autonolas](https://twitter.com/autonolas)). Generic scores can be also read from a [Ceramic stream](https://developers.ceramic.network/docs/advanced/standards/stream-programs/). The demo service implements three main features:

1. **Monitor for new users' registrations.** Reads registered users both from tweets that contain the `#olas` hashtag and also from a [Ceramic stream](https://developers.ceramic.network/docs/advanced/standards/stream-programs/) that contains user data like discord ids and wallet addresses.

2. **Monitor for users' contributions.** The service periodically scans for new mentions of @autonolas on Twitter and updates to the scores stream, and increments and updates the score of the corresponding user.

3. **Update the badge of users according to their score.** To access the badge image associated to a user's NFT, the metadata URI associated to it is redirected to an agent in the service. Upon reading the concrete NFT from the request, the service provides the IPFS address of the image, which is updated periodically in relation to the user's score.

The demo service uses dedicated [Ceramic streams](https://developers.ceramic.network/docs/advanced/standards/stream-programs/) as a persistent solution to store users' scores and registration metadata.
The service demonstrates the applicability of the IEKit to build a particular use case, but of course, the IEKit is modular by design and can be adapted to a range of custom impact evaluators.

## Demo

!!! warning "Important"

    This section is under active development - please report issues in the [Autonolas Discord](https://discord.com/invite/z2PT65jKqQ).

In order to run a local demo service based on the IEKit:

1. [Set up your system](https://docs.autonolas.network/open-autonomy/guides/set_up/) to work with the Open Autonomy framework. We recommend that you use these commands:

    ```bash
    mkdir your_workspace && cd your_workspace
    touch Pipfile && pipenv --python 3.10 && pipenv shell

    pipenv install open-autonomy[all]==0.14.11.post1
    autonomy init --remote --ipfs --reset --author=your_name
    ```

2. Fetch the IEKit.

    ```bash
<<<<<<< HEAD
    autonomy fetch valory/impact_evaluator:0.1.0:bafybeia5eflzl267p7ss3cemaahauubqcb4hns25cp65pd7kegzjblz3v4 --service
=======
    autonomy fetch valory/impact_evaluator:0.1.0:bafybeidjb24qepz7zr2e546hieenhiuy526qxglkercjud4rnkjwqvmuci --service
>>>>>>> fb839609
    ```

3. Build the Docker image of the service agents

    ```bash
    cd impact_evaluator
    autonomy build-image
    ```

4. Prepare the `keys.json` file containing the wallet address and the private key for each of the agents.

    ??? example "Example of a `keys.json` file"

        <span style="color:red">**WARNING: Use this file for testing purposes only. Never use the keys or addresses provided in this example in a production environment or for personal use.**</span>

        ```json
        [
          {
              "address": "0x15d34AAf54267DB7D7c367839AAf71A00a2C6A65",
              "private_key": "0x47e179ec197488593b187f80a00eb0da91f1b9d0b13f8733639f19c30a34926a"
          },
          {
              "address": "0x9965507D1a55bcC2695C58ba16FB37d819B0A4dc",
              "private_key": "0x8b3a350cf5c34c9194ca85829a2df0ec3153be0318b5e2d3348e872092edffba"
          },
          {
              "address": "0x976EA74026E726554dB657fA54763abd0C3a0aa9",
              "private_key": "0x92db14e403b83dfe3df233f83dfa3a0d7096f21ca9b0d6d6b8d88b2b4ec1564e"
          },
          {
              "address": "0x14dC79964da2C08b23698B3D3cc7Ca32193d9955",
              "private_key": "0x4bbbf85ce3377467afe5d46f804f221813b2bb87f24d81f60f1fcdbf7cbf4356"
          }
        ]
        ```

5. Prepare the environment and build the service deployment.

    1. Create [Twitter API Authentication Tokens](https://developer.twitter.com/en/portal/dashboard) and an [OpenAI API key](https://openai.com/blog/openai-api).

    2. Create a Ceramic Decentralized Identity (DID) using [Glaze](https://github.com/ceramicstudio/js-glaze).

    3. Using the DID created in the previous step, create three empty Ceramic streams. The service will optionally read generic scores from the first one and will write scores to the second one. The third one will store some tool configurations. Alternatively, the [`create_streams.py` script from the IEKit repo](https://github.com/valory-xyz/IEKit) can be used to create some dummy streams.

    4. Create an API key for [Infura](https://www.infura.io/) or your preferred provider. You will need both Ethereum and Gnosis Chain RPCs.

    5. Deploy a [Safe](https://app.safe.global/welcome) on Gnosis chain and set your agents as the owners so they can interact with it. The service will send Mech requests using the Safe. Alternatively, use [Olas protocol frontend](https://registry.olas.network/ethereum/services) to mint the service, and a Safe will be automatically deployed for you.

    6. Create an `.env` file with the required environment variables, modifying its values to your needs.

        ```bash
        ETHEREUM_LEDGER_CHAIN_ID=1
        GNOSIS_LEDGER_CHAIN_ID=100
        DYNAMIC_CONTRIBUTION_CONTRACT_ADDRESS=0x02C26437B292D86c5F4F21bbCcE0771948274f84
        CERAMIC_DID_STR=z6MkszfuezSP8ftgHRhMr8AX8uyTjtKpcia4bP19TBgmhEPs
        CERAMIC_DID_SEED=9a683e9b21777b5b159974c35c4766bc0c4522855aefc8de30876dbaa252f179
        RESET_PAUSE_DURATION=30
        CERAMIC_API_BASE=https://ceramic-clay.3boxlabs.com/
        EARLIEST_BLOCK_TO_MONITOR=16097553
        RESET_TENDERMINT_AFTER=5
        TWITTER_SEARCH_ARGS=query=%23OlasNetwork&tweet.fields=author_id,created_at,conversation_id&user.fields=name&expansions=author_id&max_results=100&since_id={since_id}
        MAX_POINTS_PER_PERIOD=5000
        USE_ACN=false
        TWITTER_TWEETS_ARGS=tweet.fields=author_id,created_at,conversation_id&user.fields=name&expansions=author_id&max_results=10&start_time={start_time}
        DEFAULT_CHAIN_ID=gnosis
        USE_STAGING_API=true
        TWITTER_API_BASE=https://api.twitter.com/
        TWITTER_MENTIONS_ENDPOINT=twitter/2/users/1/mentions?
        TWITTER_SEARCH_ENDPOINT=twitter/2/tweets/search/recent?
        MECH_CONTRACT_ADDRESS=0x77af31De935740567Cf4fF1986D04B2c964A786a
        STAGING_API_TWITTER=http://host.docker.internal:5000/twitter/create_tweet
        TRANSACTION_SERVICE_URL=https://safe-transaction-goerli.safe.global/api/v1/messages/{message_hash}/
        USE_TERMINATION=false
        POINTS_TO_IMAGE_HASHES='{"0":"bafybeiabtdl53v2a3irrgrg7eujzffjallpymli763wvhv6gceurfmcemm","100":"bafybeid46w6yzbehir7ackcnsyuasdkun5aq7jnckt4sknvmiewpph776q","50000":"bafybeigbxlwzljbxnlwteupmt6c6k7k2m4bbhunvxxa53dc7niuedilnr4","100000":"bafybeiawxpq4mqckbau3mjwzd3ic2o7ywlhp6zqo7jnaft26zeqm3xsjjy","150000":"bafybeie6k53dupf7rf6622rzfxu3dmlv36hytqrmzs5yrilxwcrlhrml2m"}'

        # Fill in the following variables
        # -------------------------------

        # RPCS
        ETHEREUM_LEDGER_RPC=
        GNOSIS_LEDGER_RPC=

        # Agent addresses and Safe. Agents must be owners of the safe, which is used for Mech interactions.
        ALL_PARTICIPANTS='["<agent_address>","<agent_address>","<agent_address>"."<agent_address>"]'
        SAFE_CONTRACT_ADDRESS=

        # The following var contains multiple secrets: Orbis context, dids, and multiple Twitter and OpenAI tokens
        TWITTER_API_BEARER_TOKEN=
        OPENAI_API_KEY_0=
        CENTAUR_ID_TO_SECRETS='{"1":{"orbis":{"context":"","did_seed":"9a683e9b21777b5b159974c35c4766bc0c4522855aefc8de30876dbaa252f179","did_str":"z6MkszfuezSP8ftgHRhMr8AX8uyTjtKpcia4bP19TBgmhEPs"},"twitter":{"consumer_key":"<your_consumer_key>","consumer_secret":"<your_consumer_secret>","access_token":"<your_access_token>","access_secret":"<your_access_secret>"}}}'

        # Ceramic streams (use the create_streams.py script to create some dummy streams)
        CERAMIC_DB_STREAM_ID=
        CENTAURS_STREAM_ID=
        MANUAL_POINTS_STREAM_ID=
        ```

        and export them:

        ```bash
        export $(grep -v '^#' .env | xargs)
        ```

    7. Copy the keys.json file inside the service's folder.

    8. Build the service deployment.

        ```bash
        autonomy deploy build keys.json -ltm
        ```

6. Run the service.

    ```bash
    cd abci_build
    autonomy deploy run
    ```

    You can cancel the local execution at any time by pressing ++ctrl+c++.

7. Check that the service is running. Open a separate terminal and execute the command below. You should see the service transitioning along different states.

    ```bash
    docker logs -f impactevaluator_abci_0 | grep -E 'Entered|round is done'
    ```

8. You can try some examples on how to curl the service endpoints from inside one of the agent containers. For example:

    ```bash
    # Get the metadata for the token with id=1
    curl localhost:8000/1 | jq

    # Output
    {
      "title": "Autonolas Contribute Badges",
      "name": "Badge 1",
      "description": "This NFT recognizes the contributions made by the holder to the Autonolas Community.",
      "image": "ipfs://bafybeiabtdl53v2a3irrgrg7eujzffjallpymli763wvhv6gceurfmcemm",
      "attributes": []
    }

    # Get the service health status
    curl localhost:8000/healthcheck | jq

    # Output
    {
      "seconds_since_last_reset": 15.812911033630371,
      "healthy": true,
      "seconds_until_next_update": -5.812911033630371
    }
    ```

## Build

1. Fork the [IEKit repository](https://github.com/valory-xyz/iekit).
2. Make the necessary adjustments to tailor the service to your needs. This could include:
    * Adjust configuration parameters (e.g., in the `service.yaml` file).
    * Expand the service finite-state machine with your custom states.
3. Run your service as detailed above.

!!! tip "Looking for help building your own?"

    Refer to the [Autonolas Discord community](https://discord.com/invite/z2PT65jKqQ), or consider ecosystem services like [Valory Propel](https://propel.valory.xyz) for the fastest way to get your first autonomous service in production.<|MERGE_RESOLUTION|>--- conflicted
+++ resolved
@@ -31,11 +31,7 @@
 2. Fetch the IEKit.
 
     ```bash
-<<<<<<< HEAD
-    autonomy fetch valory/impact_evaluator:0.1.0:bafybeia5eflzl267p7ss3cemaahauubqcb4hns25cp65pd7kegzjblz3v4 --service
-=======
-    autonomy fetch valory/impact_evaluator:0.1.0:bafybeidjb24qepz7zr2e546hieenhiuy526qxglkercjud4rnkjwqvmuci --service
->>>>>>> fb839609
+    autonomy fetch valory/impact_evaluator:0.1.0:bafybeiaffyjacfpk3tgkrw4jmraaqqfxzuku743gkdo2mzasiwxfzsbjcy --service
     ```
 
 3. Build the Docker image of the service agents
