--- conflicted
+++ resolved
@@ -31,11 +31,7 @@
 2. Fetch the IEKit.
 
     ```bash
-<<<<<<< HEAD
-    autonomy fetch valory/impact_evaluator:0.1.0:bafybeigfvchg32yg2mdmgiryhbkfpwxbenwfrvwpk7hgdlok6ah4iv6ave --service
-=======
     autonomy fetch valory/impact_evaluator:0.1.0:bafybeidqxfalin7m5efm5qlyrqfqchwbrgtjlxgpptiku4rorrjucvnqpi --service
->>>>>>> bec7e034
     ```
 
 3. Build the Docker image of the service agents
