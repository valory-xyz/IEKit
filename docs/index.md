--- conflicted
+++ resolved
@@ -31,11 +31,7 @@
 2. Fetch the IEKit.
 
     ```bash
-<<<<<<< HEAD
-    autonomy fetch valory/impact_evaluator:0.1.0:bafybeibwoq664i657b46bkuqvcassxy6ijhctk3kzgvfxlzlreqrfpj4tu --service
-=======
     autonomy fetch valory/impact_evaluator:0.1.0:bafybeieyvs6u4ul3gn74nb3lgv7vi22quogn6ycjtqzdu33czngnxezwky --service
->>>>>>> 8be2ce6a
     ```
 
 3. Build the Docker image of the service agents
