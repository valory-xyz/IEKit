--- conflicted
+++ resolved
@@ -31,11 +31,7 @@
 2. Fetch the IEKit.
 
     ```bash
-<<<<<<< HEAD
-    autonomy fetch valory/impact_evaluator:0.1.0:bafybeicvl7buw27qt7rpzvvswaa4oefwm6ikyxvepm3zkykzviwtg6d5yu --service
-=======
     autonomy fetch valory/impact_evaluator:0.1.0:bafybeibalbgu2khvypip32ssj6upjby3fwq2rcjtzh4qwsg5pxhfipcine --service
->>>>>>> 15b97457
     ```
 
 3. Build the Docker image of the service agents
