![IEKit](images/iekit.svg){ align=left }
The Impact Evaluator Kit (IEKit) is an enhanced version of the [CoordinationKit](https://docs.autonolas.network/product/coordinationkit/), which leverages [Ceramic streams](https://developers.ceramic.network/docs/advanced/standards/stream-programs/) to automate the tracking and rewarding of users' contributions on the ecosystem. We provide a demo agent service based on the IEKit which is designed to track contributions in the form of Twitter mentions of the Autonolas DAO ([@autonolas](https://twitter.com/autonolas)). Generic scores can be also read from a [Ceramic stream](https://developers.ceramic.network/docs/advanced/standards/stream-programs/). The demo service implements three main features:

1. **Monitor for new users' registrations.** Reads registered users both from tweets that contain the `#olas` hashtag and also from a [Ceramic stream](https://developers.ceramic.network/docs/advanced/standards/stream-programs/) that contains user data like discord ids and wallet addresses.

2. **Monitor for users' contributions.** The service periodically scans for new mentions of @autonolas on Twitter and updates to the scores stream, and increments and updates the score of the corresponding user.

3. **Update the badge of users according to their score.** To access the badge image associated to a user's NFT, the metadata URI associated to it is redirected to an agent in the service. Upon reading the concrete NFT from the request, the service provides the IPFS address of the image, which is updated periodically in relation to the user's score.

The demo service uses dedicated [Ceramic streams](https://developers.ceramic.network/docs/advanced/standards/stream-programs/) as a persistent solution to store users' scores and registration metadata.
The service demonstrates the applicability of the IEKit to build a particular use case, but of course, the IEKit is modular by design and can be adapted to a range of custom impact evaluators.

## Demo

!!! warning "Important"

    This section is under active development - please report issues in the [Autonolas Discord](https://discord.com/invite/z2PT65jKqQ).

In order to run a local demo service based on the IEKit:

1. [Set up your system](https://docs.autonolas.network/open-autonomy/guides/set_up/) to work with the Open Autonomy framework. We recommend that you use these commands:

    ```bash
    mkdir your_workspace && cd your_workspace
    touch Pipfile && pipenv --python 3.10 && pipenv shell

    pipenv install open-autonomy[all]==0.11.1
    autonomy init --remote --ipfs --reset --author=your_name
    ```

2. Fetch the IEKit.

    ```bash
<<<<<<< HEAD
    autonomy fetch valory/impact_evaluator:0.1.0:bafybeidazbjcsa6bnn6ajuns63h42w4lo6anymyo5zejjzpszkf6wotfy4 --service
=======
    autonomy fetch valory/impact_evaluator:0.1.0:bafybeie6kzp33udvq5w3xc53n3sv5rttnxjwxd6gkuqmipoa4gt4lbsray --service
>>>>>>> 68cb739e
    ```

3. Build the Docker image of the service agents

    ```bash
    cd impact_evaluator
    autonomy build-image
    ```

4. Prepare the `keys.json` file containing the wallet address and the private key for each of the agents.

    ??? example "Example of a `keys.json` file"

        <span style="color:red">**WARNING: Use this file for testing purposes only. Never use the keys or addresses provided in this example in a production environment or for personal use.**</span>

        ```json
        [
          {
              "address": "0x15d34AAf54267DB7D7c367839AAf71A00a2C6A65",
              "private_key": "0x47e179ec197488593b187f80a00eb0da91f1b9d0b13f8733639f19c30a34926a"
          },
          {
              "address": "0x9965507D1a55bcC2695C58ba16FB37d819B0A4dc",
              "private_key": "0x8b3a350cf5c34c9194ca85829a2df0ec3153be0318b5e2d3348e872092edffba"
          },
          {
              "address": "0x976EA74026E726554dB657fA54763abd0C3a0aa9",
              "private_key": "0x92db14e403b83dfe3df233f83dfa3a0d7096f21ca9b0d6d6b8d88b2b4ec1564e"
          },
          {
              "address": "0x14dC79964da2C08b23698B3D3cc7Ca32193d9955",
              "private_key": "0x4bbbf85ce3377467afe5d46f804f221813b2bb87f24d81f60f1fcdbf7cbf4356"
          }
        ]
        ```

5. Prepare the environment and build the service deployment.

    1. Create a [Twitter API Bearer Token](https://developer.twitter.com/en/portal/dashboard).

    2. Create a Ceramic Decentralized Identity (DID) using [Glaze](https://github.com/ceramicstudio/js-glaze).

    3. Using the DID created in the previous step, create two empty Ceramic streams. You can follow [this tutorial](https://developers.ceramic.network/reference/stream-programs/tile-document/). The service will optionally read generic scores from the first one and will write scores to the second one.

    4. Create an API key for [Infura](https://www.infura.io/) or your preferred provider.

    5. Create an `.env` file with the required environment variables, modifying its values to your needs.

        ```bash
        ETHEREUM_LEDGER_RPC=https://goerli.infura.io/v3/<infura_api_key>
        DYNAMIC_CONTRIBUTION_CONTRACT_ADDRESS=0x7C3B976434faE9986050B26089649D9f63314BD8
        EARLIEST_BLOCK_TO_MONITOR=16097553
        CERAMIC_DID_SEED=<ceramic_seed_did>
        CERAMIC_DID_STR=<ceramic_did_string>
        CERAMIC_API_BASE=<ceramic_node_endpoint>
        CENTAURS_STREAM_ID=<centaurs_stream_id>
        CERAMIC_DB_STREAM_ID=<main_db_stream_id>
        MANUAL_POINTS_STREAM_ID=<generic_scores_stream_id>
        CENTAUR_ID_TO_SECRETS='{"your_centaur_id":{"orbis":{"context":"orbis_context_stream_id","did_seed":"your_did_seed","did_str":"your_did_str"},"twitter":{"consumer_key":"your_consumer_key","consumer_secret":"your_consumer_secret","access_token":"your_access_token","access_secret":"your_access_secret"}}}'
        OPENAI_API_KEY_0=<openai_api_key>
        OPENAI_API_KEY_1=<openai_api_key>
        OPENAI_API_KEY_2=<openai_api_key>
        OPENAI_API_KEY_3=<openai_api_key>
        TWITTER_API_BEARER_TOKEN=<twitter_api_token>
        RESET_PAUSE_DURATION=30
        ALL_PARTICIPANTS='["0x15d34AAf54267DB7D7c367839AAf71A00a2C6A65","0x9965507D1a55bcC2695C58ba16FB37d819B0A4dc","0x976EA74026E726554dB657fA54763abd0C3a0aa9","0x14dC79964da2C08b23698B3D3cc7Ca32193d9955"]'
        POINTS_TO_IMAGE_HASHES='{"0":"bafybeiabtdl53v2a3irrgrg7eujzffjallpymli763wvhv6gceurfmcemm","100":"bafybeid46w6yzbehir7ackcnsyuasdkun5aq7jnckt4sknvmiewpph776q","50000":"bafybeigbxlwzljbxnlwteupmt6c6k7k2m4bbhunvxxa53dc7niuedilnr4","100000":"bafybeiawxpq4mqckbau3mjwzd3ic2o7ywlhp6zqo7jnaft26zeqm3xsjjy","150000":"bafybeie6k53dupf7rf6622rzfxu3dmlv36hytqrmzs5yrilxwcrlhrml2m"}'
        ```

        and export them:

        ```bash
        export $(grep -v '^#' .env | xargs)
        ```

    6. Build the service deployment.

        ```bash
        autonomy deploy build keys.json -ltm
        ```

6. Run the service.

    ```bash
    cd abci_build
    autonomy deploy run
    ```

    You can cancel the local execution at any time by pressing ++ctrl+c++.

7. Check that the service is running. Open a separate terminal and execute the command below. You should see the service transitioning along different states.

    ```bash
    docker logs -f impactevaluator_abci_0 | grep -E 'Entered|round is done'
    ```

8. You can try some examples on how to curl the service endpoints from inside one of the agent containers. For example:

    ```bash
    # Get the metadata for the token with id=1
    curl localhost:8000/1 | jq

    # Output
    {
      "title": "Autonolas Contribute Badges",
      "name": "Badge 1",
      "description": "This NFT recognizes the contributions made by the holder to the Autonolas Community.",
      "image": "ipfs://bafybeiabtdl53v2a3irrgrg7eujzffjallpymli763wvhv6gceurfmcemm",
      "attributes": []
    }

    # Get the service health status
    curl localhost:8000/healthcheck | jq

    # Output
    {
      "seconds_since_last_reset": 15.812911033630371,
      "healthy": true,
      "seconds_until_next_update": -5.812911033630371
    }
    ```

## Build

1. Fork the [IEKit repository](https://github.com/valory-xyz/iekit).
2. Make the necessary adjustments to tailor the service to your needs. This could include:
    * Adjust configuration parameters (e.g., in the `service.yaml` file).
    * Expand the service finite-state machine with your custom states.
3. Run your service as detailed above.

!!! tip "Looking for help building your own?"

    Refer to the [Autonolas Discord community](https://discord.com/invite/z2PT65jKqQ), or consider ecosystem services like [Valory Propel](https://propel.valory.xyz) for the fastest way to get your first autonomous service in production.<|MERGE_RESOLUTION|>--- conflicted
+++ resolved
@@ -31,11 +31,7 @@
 2. Fetch the IEKit.
 
     ```bash
-<<<<<<< HEAD
-    autonomy fetch valory/impact_evaluator:0.1.0:bafybeidazbjcsa6bnn6ajuns63h42w4lo6anymyo5zejjzpszkf6wotfy4 --service
-=======
     autonomy fetch valory/impact_evaluator:0.1.0:bafybeie6kzp33udvq5w3xc53n3sv5rttnxjwxd6gkuqmipoa4gt4lbsray --service
->>>>>>> 68cb739e
     ```
 
 3. Build the Docker image of the service agents
