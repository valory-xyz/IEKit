![IEKit](images/iekit.svg){ align=left }
The Impact Evaluator Kit (IEKit) is an enhanced version of the [CoordinationKit](https://docs.autonolas.network/product/coordinationkit/), which leverages [Ceramic streams](https://developers.ceramic.network/docs/advanced/standards/stream-programs/) to automate the tracking and rewarding of users' contributions on the ecosystem. We provide a demo agent service based on the IEKit which is designed to track contributions in the form of Twitter mentions of the Autonolas DAO ([@autonolas](https://twitter.com/autonolas)). Generic scores can be also read from a [Ceramic stream](https://developers.ceramic.network/docs/advanced/standards/stream-programs/). The demo service implements three main features:

1. **Monitor for new users' registrations.** Reads registered users both from tweets that contain the `#olas` hashtag and also from a [Ceramic stream](https://developers.ceramic.network/docs/advanced/standards/stream-programs/) that contains user data like discord ids and wallet addresses.

2. **Monitor for users' contributions.** The service periodically scans for new mentions of @autonolas on Twitter and updates to the scores stream, and increments and updates the score of the corresponding user.

3. **Update the badge of users according to their score.** To access the badge image associated to a user's NFT, the metadata URI associated to it is redirected to an agent in the service. Upon reading the concrete NFT from the request, the service provides the IPFS address of the image, which is updated periodically in relation to the user's score.

The demo service uses dedicated [Ceramic streams](https://developers.ceramic.network/docs/advanced/standards/stream-programs/) as a persistent solution to store users' scores and registration metadata.
The service demonstrates the applicability of the IEKit to build a particular use case, but of course, the IEKit is modular by design and can be adapted to a range of custom impact evaluators.

## Demo

!!! warning "Important"

    This section is under active development - please report issues in the [Autonolas Discord](https://discord.com/invite/z2PT65jKqQ).

In order to run a local demo service based on the IEKit:

1. [Set up your system](https://docs.autonolas.network/open-autonomy/guides/set_up/) to work with the Open Autonomy framework. We recommend that you use these commands:

    ```bash
    mkdir your_workspace && cd your_workspace
    touch Pipfile && pipenv --python 3.10 && pipenv shell

    pipenv install open-autonomy[all]==0.14.9
    autonomy init --remote --ipfs --reset --author=your_name
    ```

2. Fetch the IEKit.

    ```bash
<<<<<<< HEAD
    autonomy fetch valory/impact_evaluator:0.1.0:bafybeiel4oma4co63eur7iesyzwpxm5n2br5hwifobn4niumjn2bbgl2va --service
=======
    autonomy fetch valory/impact_evaluator:0.1.0:bafybeiakf3obln5fgdnrrq26mvjsjygpkia3k4spppqulqgls3aivderfi --service
>>>>>>> 3e911bad
    ```

3. Build the Docker image of the service agents

    ```bash
    cd impact_evaluator
    autonomy build-image
    ```

4. Prepare the `keys.json` file containing the wallet address and the private key for each of the agents.

    ??? example "Example of a `keys.json` file"

        <span style="color:red">**WARNING: Use this file for testing purposes only. Never use the keys or addresses provided in this example in a production environment or for personal use.**</span>

        ```json
        [
          {
              "address": "0x15d34AAf54267DB7D7c367839AAf71A00a2C6A65",
              "private_key": "0x47e179ec197488593b187f80a00eb0da91f1b9d0b13f8733639f19c30a34926a"
          },
          {
              "address": "0x9965507D1a55bcC2695C58ba16FB37d819B0A4dc",
              "private_key": "0x8b3a350cf5c34c9194ca85829a2df0ec3153be0318b5e2d3348e872092edffba"
          },
          {
              "address": "0x976EA74026E726554dB657fA54763abd0C3a0aa9",
              "private_key": "0x92db14e403b83dfe3df233f83dfa3a0d7096f21ca9b0d6d6b8d88b2b4ec1564e"
          },
          {
              "address": "0x14dC79964da2C08b23698B3D3cc7Ca32193d9955",
              "private_key": "0x4bbbf85ce3377467afe5d46f804f221813b2bb87f24d81f60f1fcdbf7cbf4356"
          }
        ]
        ```

5. Prepare the environment and build the service deployment.

    1. Create [Twitter API Authentication Tokens](https://developer.twitter.com/en/portal/dashboard) and an [OpenAI API key](https://openai.com/blog/openai-api).

    2. Create a Ceramic Decentralized Identity (DID) using [Glaze](https://github.com/ceramicstudio/js-glaze).

    3. Using the DID created in the previous step, create three empty Ceramic streams. The service will optionally read generic scores from the first one and will write scores to the second one. The third one will store some tool configurations. Alternatively, the [`create_streams.py` script from the IEKit repo](https://github.com/valory-xyz/IEKit) can be used to create some dummy streams.

    4. Create an API key for [Infura](https://www.infura.io/) or your preferred provider. You will need both Ethereum and Gnosis Chain RPCs.

    5. Deploy a [Safe](https://app.safe.global/welcome) on Gnosis chain and set your agents as the owners so they can interact with it. The service will send Mech requests using the Safe. Alternatively, use [Olas protocol frontend](https://registry.olas.network/ethereum/services) to mint the service, and a Safe will be automatically deployed for you.

    6. Create an `.env` file with the required environment variables, modifying its values to your needs.

        ```bash
        ETHEREUM_LEDGER_CHAIN_ID=1
        GNOSIS_LEDGER_CHAIN_ID=100
        DYNAMIC_CONTRIBUTION_CONTRACT_ADDRESS=0x02C26437B292D86c5F4F21bbCcE0771948274f84
        CERAMIC_DID_STR=z6MkszfuezSP8ftgHRhMr8AX8uyTjtKpcia4bP19TBgmhEPs
        CERAMIC_DID_SEED=9a683e9b21777b5b159974c35c4766bc0c4522855aefc8de30876dbaa252f179
        RESET_PAUSE_DURATION=30
        CERAMIC_API_BASE=https://ceramic-clay.3boxlabs.com/
        EARLIEST_BLOCK_TO_MONITOR=16097553
        RESET_TENDERMINT_AFTER=5
        TWITTER_SEARCH_ARGS=query=%23OlasNetwork&tweet.fields=author_id,created_at,conversation_id&user.fields=name&expansions=author_id&max_results=100&since_id={since_id}
        MAX_POINTS_PER_PERIOD=5000
        USE_ACN=false
        TWITTER_TWEETS_ARGS=tweet.fields=author_id,created_at,conversation_id&user.fields=name&expansions=author_id&max_results=10&start_time={start_time}
        DEFAULT_CHAIN_ID=gnosis
        USE_STAGING_API=true
        TWITTER_API_BASE=https://api.twitter.com/
        TWITTER_MENTIONS_ENDPOINT=twitter/2/users/1/mentions?
        TWITTER_SEARCH_ENDPOINT=twitter/2/tweets/search/recent?
        MECH_CONTRACT_ADDRESS=0x77af31De935740567Cf4fF1986D04B2c964A786a
        STAGING_API_TWITTER=http://host.docker.internal:5000/twitter/create_tweet
        TRANSACTION_SERVICE_URL=https://safe-transaction-goerli.safe.global/api/v1/messages/{message_hash}/
        USE_TERMINATION=false
        POINTS_TO_IMAGE_HASHES='{"0":"bafybeiabtdl53v2a3irrgrg7eujzffjallpymli763wvhv6gceurfmcemm","100":"bafybeid46w6yzbehir7ackcnsyuasdkun5aq7jnckt4sknvmiewpph776q","50000":"bafybeigbxlwzljbxnlwteupmt6c6k7k2m4bbhunvxxa53dc7niuedilnr4","100000":"bafybeiawxpq4mqckbau3mjwzd3ic2o7ywlhp6zqo7jnaft26zeqm3xsjjy","150000":"bafybeie6k53dupf7rf6622rzfxu3dmlv36hytqrmzs5yrilxwcrlhrml2m"}'

        # Fill in the following variables
        # -------------------------------

        # RPCS
        ETHEREUM_LEDGER_RPC=
        GNOSIS_LEDGER_RPC=

        # Agent addresses and Safe. Agents must be owners of the safe, which is used for Mech interactions.
        ALL_PARTICIPANTS='["<agent_address>","<agent_address>","<agent_address>"."<agent_address>"]'
        SAFE_CONTRACT_ADDRESS=

        # The following var contains multiple secrets: Orbis context, dids, and multiple Twitter and OpenAI tokens
        TWITTER_API_BEARER_TOKEN=
        OPENAI_API_KEY_0=
        CENTAUR_ID_TO_SECRETS='{"1":{"orbis":{"context":"","did_seed":"9a683e9b21777b5b159974c35c4766bc0c4522855aefc8de30876dbaa252f179","did_str":"z6MkszfuezSP8ftgHRhMr8AX8uyTjtKpcia4bP19TBgmhEPs"},"twitter":{"consumer_key":"<your_consumer_key>","consumer_secret":"<your_consumer_secret>","access_token":"<your_access_token>","access_secret":"<your_access_secret>"}}}'

        # Ceramic streams (use the create_streams.py script to create some dummy streams)
        CERAMIC_DB_STREAM_ID=
        CENTAURS_STREAM_ID=
        MANUAL_POINTS_STREAM_ID=
        ```

        and export them:

        ```bash
        export $(grep -v '^#' .env | xargs)
        ```

    7. Copy the keys.json file inside the service's folder.

    8. Build the service deployment.

        ```bash
        autonomy deploy build keys.json -ltm
        ```

6. Run the service.

    ```bash
    cd abci_build
    autonomy deploy run
    ```

    You can cancel the local execution at any time by pressing ++ctrl+c++.

7. Check that the service is running. Open a separate terminal and execute the command below. You should see the service transitioning along different states.

    ```bash
    docker logs -f impactevaluator_abci_0 | grep -E 'Entered|round is done'
    ```

8. You can try some examples on how to curl the service endpoints from inside one of the agent containers. For example:

    ```bash
    # Get the metadata for the token with id=1
    curl localhost:8000/1 | jq

    # Output
    {
      "title": "Autonolas Contribute Badges",
      "name": "Badge 1",
      "description": "This NFT recognizes the contributions made by the holder to the Autonolas Community.",
      "image": "ipfs://bafybeiabtdl53v2a3irrgrg7eujzffjallpymli763wvhv6gceurfmcemm",
      "attributes": []
    }

    # Get the service health status
    curl localhost:8000/healthcheck | jq

    # Output
    {
      "seconds_since_last_reset": 15.812911033630371,
      "healthy": true,
      "seconds_until_next_update": -5.812911033630371
    }
    ```

## Build

1. Fork the [IEKit repository](https://github.com/valory-xyz/iekit).
2. Make the necessary adjustments to tailor the service to your needs. This could include:
    * Adjust configuration parameters (e.g., in the `service.yaml` file).
    * Expand the service finite-state machine with your custom states.
3. Run your service as detailed above.

!!! tip "Looking for help building your own?"

    Refer to the [Autonolas Discord community](https://discord.com/invite/z2PT65jKqQ), or consider ecosystem services like [Valory Propel](https://propel.valory.xyz) for the fastest way to get your first autonomous service in production.<|MERGE_RESOLUTION|>--- conflicted
+++ resolved
@@ -31,11 +31,7 @@
 2. Fetch the IEKit.
 
     ```bash
-<<<<<<< HEAD
-    autonomy fetch valory/impact_evaluator:0.1.0:bafybeiel4oma4co63eur7iesyzwpxm5n2br5hwifobn4niumjn2bbgl2va --service
-=======
     autonomy fetch valory/impact_evaluator:0.1.0:bafybeiakf3obln5fgdnrrq26mvjsjygpkia3k4spppqulqgls3aivderfi --service
->>>>>>> 3e911bad
     ```
 
 3. Build the Docker image of the service agents
